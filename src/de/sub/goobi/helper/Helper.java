--- conflicted
+++ resolved
@@ -1,521 +1,357 @@
-/*
- * This file is part of the Goobi Application - a Workflow tool for the support of
- * mass digitization.
- *
- * Visit the websites for more information.
- *     - http://gdz.sub.uni-goettingen.de
- *     - http://www.goobi.org
- *     - http://launchpad.net/goobi-production
- *
- * This program is free software; you can redistribute it and/or modify it under
- * the terms of the GNU General Public License as published by the Free Software
- * Foundation; either version 2 of the License, or (at your option) any later
- * version.
- *
- * This program is distributed in the hope that it will be useful, but WITHOUT ANY
- * WARRANTY; without even the implied warranty of MERCHANTABILITY or FITNESS FOR A
- * PARTICULAR PURPOSE. See the GNU General Public License for more details. You
- * should have received a copy of the GNU General Public License along with this
- * program; if not, write to the Free Software Foundation, Inc., 59 Temple Place,
- * Suite 330, Boston, MA 02111-1307 USA
- */
-
-package de.sub.goobi.helper;
-
-import java.io.*;
-import java.text.DateFormat;
-import java.util.*;
-
-import javax.faces.application.FacesMessage;
-import javax.faces.context.FacesContext;
-import javax.servlet.http.HttpServletRequest;
-
-import org.apache.log4j.Logger;
-import org.hibernate.Session;
-import org.jdom.Element;
-
-import de.sub.goobi.beans.Benutzer;
-import de.sub.goobi.forms.LoginForm;
-import de.sub.goobi.persistence.HibernateUtilOld;
-import de.sub.goobi.config.ConfigMain;
-
-//TODO: Check if more method can be made static
-public class Helper implements Serializable, Observer {
-
-	private static final Logger myLogger = Logger.getLogger(Helper.class);
-	private static final long serialVersionUID = -7449236652821237059L;
-
-	private String myMetadatenVerzeichnis;
-	private String myConfigVerzeichnis;
-
-	/**
-	 * Ermitteln eines bestimmten Paramters des Requests
-	 * 
-	 * @return Paramter als String
-	 */
-	@SuppressWarnings("unchecked")
-	public static String getRequestParameter(String Parameter) {
-		/* einen bestimmten übergebenen Parameter ermitteln */
-		FacesContext context = FacesContext.getCurrentInstance();
-		// TODO: Use generics
-		Map requestParams = context.getExternalContext().getRequestParameterMap();
-		String myParameter = (String) requestParams.get(Parameter);
-		if (myParameter == null) {
-			myParameter = "";
-		}
-		return myParameter;
-	}
-
-	// TODO: Get rid of this - create a API for application properties
-	public String getGoobiDataDirectory() {
-		if (myMetadatenVerzeichnis == null) {
-			myMetadatenVerzeichnis = ConfigMain.getParameter("MetadatenVerzeichnis");
-		}
-		return myMetadatenVerzeichnis;
-	}
-
-	public String getGoobiConfigDirectory() {
-		if (myConfigVerzeichnis == null) {
-			myConfigVerzeichnis = ConfigMain.getParameter("KonfigurationVerzeichnis");
-		}
-		return myConfigVerzeichnis;
-	}
-
-	public static String getStacktraceAsString(Exception inException) {
-		StringWriter sw = new StringWriter();
-		inException.printStackTrace(new PrintWriter(sw));
-		return sw.toString();
-	}
-
-	public static void setFehlerMeldung(String meldung) {
-		setMeldung(null, meldung, "", false);
-	}
-
-	public static void setFehlerMeldung(String meldung, String beschreibung) {
-		setMeldung(null, meldung, beschreibung, false);
-	}
-
-	public static void setFehlerMeldung(String control, String meldung, String beschreibung) {
-		setMeldung(control, meldung, beschreibung, false);
-	}
-
-	public static void setFehlerMeldung(Exception e) {
-		setFehlerMeldung("Error (" + e.getClass().getName() + "): ", getExceptionMessage(e));
-	}
-
-	public static void setFehlerMeldung(String meldung, Exception e) {
-		setFehlerMeldung(meldung + " (" + e.getClass().getSimpleName() + "): ", getExceptionMessage(e));
-	}
-
-	public static void setFehlerMeldung(String control, String meldung, Exception e) {
-		setFehlerMeldung(control, meldung + " (" + e.getClass().getSimpleName() + "): ", getExceptionMessage(e));
-	}
-
-	private static String getExceptionMessage(Throwable e) {
-		String message = e.getMessage();
-		if (message == null) {
-			StringWriter sw = new StringWriter();
-			e.printStackTrace(new PrintWriter(sw));
-			message = sw.toString();
-		}
-		return message;
-	}
-
-	public static void setMeldung(String meldung) {
-		setMeldung(null, meldung, "", true);
-	}
-
-	public static void setMeldung(String meldung, String beschreibung) {
-		setMeldung(null, meldung, beschreibung, true);
-	}
-
-	public static void setMeldung(String control, String meldung, String beschreibung) {
-		setMeldung(control, meldung, beschreibung, true);
-	}
-
-	/**
-	 * Dem aktuellen Formular eine Fehlermeldung für ein bestimmtes Control übergeben
-	 */
-	private static void setMeldung(String control, String meldung, String beschreibung, boolean nurInfo) {
-		FacesContext context = FacesContext.getCurrentInstance();
-
-		// Never forget: Strings are immutable
-		meldung = meldung.replaceAll("<", "&lt;");
-		meldung = meldung.replaceAll(">", "&gt;");
-		beschreibung = beschreibung.replaceAll("<", "&lt;");
-		beschreibung = beschreibung.replaceAll(">", "&gt;");
-		/* wenn kein Kontext da ist, dann die Meldungen in Log */
-		if (context == null) {
-			if (nurInfo) {
-				myLogger.info(meldung + " " + beschreibung);
-			} else {
-				myLogger.error(meldung + " " + beschreibung);
-			}
-			return;
-		}
-
-		String msg = "";
-		String beschr = "";
-		try {
-			msg = Messages.getString(meldung);
-		} catch (RuntimeException e) {
-			msg = meldung;
-		}
-		try {
-			beschr = Messages.getString(beschreibung);
-		} catch (RuntimeException e) {
-			beschr = beschreibung;
-		}
-
-		if (nurInfo) {
-			context.addMessage(control, new FacesMessage(FacesMessage.SEVERITY_INFO, msg, beschr));
-		} else {
-			context.addMessage(control, new FacesMessage(FacesMessage.SEVERITY_ERROR, msg, beschr));
-		}
-	}
-
-	public static String getDateAsFormattedString(Date inDate) {
-		if (inDate == null) {
-			return "-";
-		} else {
-			return DateFormat.getDateInstance().format(inDate) + " " + DateFormat.getTimeInstance(DateFormat.MEDIUM).format(inDate);
-		}
-	}
-
-	public static Object getManagedBeanValue(String expr) {
-		FacesContext context = FacesContext.getCurrentInstance();
-		if (context == null) {
-			return null;
-		} else {
-			return context.getApplication().createValueBinding(expr).getValue(context);
-		}
-	}
-
-	public static Session getHibernateSession() {
-		// Fix for Hibernate-Session-Management, old version - START
-		Session sess;
-		try {
-			sess = (Session) getManagedBeanValue("#{HibernateSessionLong.session}");
-			if (sess == null) {
-				sess = HibernateUtilOld.getSession();
-			}
-		} catch (Exception e) {
-			sess = HibernateUtilOld.getSession();
-		}
-		return sess;
-		// Fix for Hibernate-Session-Management, old version - END
-	}
-
-<<<<<<< HEAD
-	public static void loadLanguageBundle() {
-		myLogger.info("Loading message bundles.");
-		bundle = ResourceBundle.getBundle("messages.messages", FacesContext.getCurrentInstance().getViewRoot().getLocale());
-		localBundle = loadLocalMessageBundleIfAvailable();
-	}
-
-	/**
-	  * Load local message bundle from file system only if file exists.
-	  *
-	  * @return Resource bundle for local messages. Returns NULL if no local message bundle could be found.
-	  */
-	private static ResourceBundle loadLocalMessageBundleIfAvailable() {
-		String localMessages = ConfigMain.getParameter("localMessages");
-		if (localMessages != null) {
-			File file = new File(localMessages);
-			if (file.exists()) {
-				myLogger.info("Local message bundle found: " + localMessages);
-				try {
-					URL resourceURL = file.toURI().toURL();
-					URLClassLoader urlLoader = new URLClassLoader(new URL[] { resourceURL });
-					return ResourceBundle.getBundle("messages", FacesContext.getCurrentInstance().getViewRoot().getLocale(), urlLoader);
-				} catch (java.net.MalformedURLException muex) {
-					myLogger.error("Error reading local message bundle", muex);
-				}
-			}
-		}
-		return null;
-	}
-
-	public static String getTranslation(String dbTitel) {
-		// running instance of ResourceBundle doesn't respond on user language changes, workaround by instanciating it every time
-
-		try {
-			if (localBundle != null) {
-				if (localBundle.containsKey(dbTitel)) {
-					String trans = localBundle.getString(dbTitel);
-					return trans;
-				}
-				if (localBundle.containsKey(dbTitel.toLowerCase())) {
-					return localBundle.getString(dbTitel.toLowerCase());
-				}
-			}
-		} catch (RuntimeException e) {
-		}
-		try {
-			String msg = bundle.getString(dbTitel);
-			return msg;
-		} catch (RuntimeException e) {
-			return dbTitel;
-		}
-	}
-
-=======
-	/* Helferklassen für kopieren von Verzeichnissen und Dateien */
-
-	/**
-	 * simple call of console command without any feedback, error handling or return value
-	 * ================================================================
-	 */
-	// TODO: Don't use this to create /pages/imagesTemp/
-	public static void callShell(String command) throws IOException, InterruptedException {
-		myLogger.debug("execute Shellcommand callShell: " + command);
-
-		if (isEmptyCommand(command)) {
-			return;
-		}
-
-		Process process = null;
-		try {
-			String[] commandToken = command.split("\\s");
-			process = new ProcessBuilder(commandToken).start();
-			process.waitFor();
-		} finally {
-			closeProcessStreams(process);
-		}
-	}
-
-	/**
-	 * Call scripts from console and give back error messages and return value of the called script
-	 * 
-	 */
-	public static Integer callShell2(String command) throws IOException, InterruptedException {
-		myLogger.debug("execute Shellcommand callShell2: " + command);
-		boolean errorsExist = false;
-		if (isEmptyCommand(command)) {
-			return 1;
-		}
-
-		Process process = null;
-		Scanner scanner = null;
-
-		try {
-			String[] commandToken = command.split("\\s");
-			process = new ProcessBuilder(commandToken).start();
-
-			scanner = new Scanner(process.getInputStream());
-			while (scanner.hasNextLine()) {
-				String myLine = scanner.nextLine();
-				setMeldung(myLine);
-			}
-			scanner.close();
-
-			scanner = new Scanner(process.getErrorStream());
-			while (scanner.hasNextLine()) {
-				errorsExist = true;
-				setFehlerMeldung(scanner.nextLine());
-			}
-			scanner.close();
-
-			int rueckgabe = process.waitFor();
-
-			if (errorsExist) {
-				return 1;
-			} else {
-				return rueckgabe;
-			}
-
-		} finally {
-			closeProcessStreams(process);
-
-			// HINT: Scanner implements Closeable on Java 1.7
-			if (scanner != null) {
-				scanner.close();
-			}
-		}
-	}
-
-	private static boolean isEmptyCommand(String command) {
-		return (command == null) || (command.length() == 0);
-	}
-	
-	public static void closeProcessStreams(Process process) {
-		if (process == null) {
-			return;
-		}
-
-		closeFile(process.getInputStream());
-		closeFile(process.getOutputStream());
-		closeFile(process.getErrorStream());
-	}
-
-	public static void closeFile (Closeable openFile) {
-		if (openFile == null) {
-			return;
-		}
-
-		try {
-			openFile.close();
-		} catch (IOException e) {
-			myLogger.warn("Could not close file.", e);
-			Helper.setFehlerMeldung("Could not close open file.");
-		}
-	}
-
-	// TODO: Move the Stuff below in a class for interaction with a local file system
-
-	public void createUserDirectory(String inDirPath, String inUser) throws IOException, InterruptedException {
-		/*
-		 * -------------------------------- Create directory with script --------------------------------
-		 */
-		String command = ConfigMain.getParameter("script_createDirUserHome") + " ";
-		command += inUser + " " + inDirPath;
-		callShell(command);
-	}
-
-	public void createMetaDirectory(String inDirPath) throws IOException, InterruptedException {
-		/*
-		 * -------------------------------- Create directory with script --------------------------------
-		 */
-		String command = ConfigMain.getParameter("script_createDirMeta") + " ";
-		command += inDirPath;
-		callShell(command);
-	}
-
->>>>>>> a227fbef
-	/**
-	 * for easy access of the implemented Interface Observer
-	 * 
-	 * @return Observer -> can be added to an Observable
-	 */
-	public Observer createObserver() {
-		return this;
-	}
-
-	/*
-	 * (non-Javadoc)
-	 * 
-	 * @see java.util.Observer#update(java.util.Observable, java.lang.Object)
-	 */
-	public void update(Observable o, Object arg) {
-		if (!(arg instanceof String)) {
-			Helper.setFehlerMeldung("Usernotification failed by object: '" + arg.toString()
-					+ "' which isn't an expected String Object. This error is caused by an implementation of the Observer Interface in Helper");
-		} else {
-			Helper.setFehlerMeldung((String) arg);
-		}
-	}
-
-	public static String getBaseUrl() {
-		FacesContext context = FacesContext.getCurrentInstance();
-		HttpServletRequest req = (HttpServletRequest) context.getExternalContext().getRequest();
-		String fullpath = req.getRequestURL().toString();
-		String servletpath = context.getExternalContext().getRequestServletPath();
-		return fullpath.substring(0, fullpath.indexOf(servletpath));
-	}
-
-	public static Benutzer getCurrentUser() {
-		LoginForm login = (LoginForm) Helper.getManagedBeanValue("#{LoginForm}");
-		return login.getMyBenutzer();
-	}
-
-	/**
-	 * Copies src file to dst file. If the dst file does not exist, it is created
-	 */
-	public static void copyFile(File src, File dst) throws IOException {
-		myLogger.debug("copy " + src.getCanonicalPath() + " to " + dst.getCanonicalPath());
-		InputStream in = new FileInputStream(src);
-		OutputStream out = new FileOutputStream(dst);
-
-		// Transfer bytes from in to out
-		byte[] buf = new byte[1024];
-		int len;
-		while ((len = in.read(buf)) > 0) {
-			out.write(buf, 0, len);
-		}
-		in.close();
-		out.close();
-	}
-
-	/**
-	 * Deletes all files and subdirectories under dir. Returns true if all deletions were successful. If a deletion fails, the method stops attempting
-	 * to delete and returns false.
-	 */
-	public static boolean deleteDir(File dir) {
-		if (!dir.exists())
-			return true;
-		if (dir.isDirectory()) {
-			String[] children = dir.list();
-			for (int i = 0; i < children.length; i++) {
-				boolean success = deleteDir(new File(dir, children[i]));
-				if (!success) {
-					return false;
-				}
-			}
-		}
-		// The directory is now empty so delete it
-		return dir.delete();
-	}
-
-	/**
-	 * Deletes all files and subdirectories under dir. But not the dir itself
-	 */
-	public static boolean deleteInDir(File dir) {
-		if (dir.exists() && dir.isDirectory()) {
-			String[] children = dir.list();
-			for (int i = 0; i < children.length; i++) {
-				boolean success = deleteDir(new File(dir, children[i]));
-				if (!success) {
-					return false;
-				}
-			}
-		}
-		return true;
-	}
-
-	/**
-	 * Copies all files under srcDir to dstDir. If dstDir does not exist, it will be created.
-	 */
-	// TODO: Replace this method with two, one for the file stuff and another one for the checksum
-	public static void copyDirectoryWithCrc32Check(File srcDir, File dstDir, int goobipathlength, Element inRoot) throws IOException {
-		if (srcDir.isDirectory()) {
-			if (!dstDir.exists()) {
-				dstDir.mkdir();
-				dstDir.setLastModified(srcDir.lastModified());
-			}
-			String[] children = srcDir.list();
-			for (int i = 0; i < children.length; i++) {
-				copyDirectoryWithCrc32Check(new File(srcDir, children[i]), new File(dstDir, children[i]), goobipathlength, inRoot);
-			}
-		} else {
-			Long crc = CopyFile.start(srcDir, dstDir);
-			Element file = new Element("file");
-			file.setAttribute("path", srcDir.getAbsolutePath().substring(goobipathlength));
-			file.setAttribute("crc32", String.valueOf(crc));
-			inRoot.addContent(file);
-		}
-	}
-
-	public FilenameFilter getFilter() {
-		return imageNameFilter;
-	}
-
-	FilenameFilter imageNameFilter = new FilenameFilter() {
-		public boolean accept(File dir, String name) {
-			boolean fileOk = false;
-			String prefix = ConfigMain.getParameter("ImagePrefix", "\\d{8}");
-
-			if (name.matches(prefix + "\\.[Tt][Ii][Ff][Ff]?")) {
-				fileOk = true;
-			} else if (name.matches(prefix + "\\.[jJ][pP][eE]?[gG]")) {
-				fileOk = true;
-			} else if (name.matches(prefix + "\\.[jJ][pP][2]")) {
-				fileOk = true;
-			} else if (name.matches(prefix + "\\.[pP][nN][gG]")) {
-				fileOk = true;
-			} else if (name.matches(prefix + "\\.[gG][iI][fF]")) {
-				fileOk = true;
-			}
-			return fileOk;
-		}
-	};
-}
+/*
+ * This file is part of the Goobi Application - a Workflow tool for the support of
+ * mass digitization.
+ *
+ * Visit the websites for more information.
+ *     - http://gdz.sub.uni-goettingen.de
+ *     - http://www.goobi.org
+ *     - http://launchpad.net/goobi-production
+ *
+ * This program is free software; you can redistribute it and/or modify it under
+ * the terms of the GNU General Public License as published by the Free Software
+ * Foundation; either version 2 of the License, or (at your option) any later
+ * version.
+ *
+ * This program is distributed in the hope that it will be useful, but WITHOUT ANY
+ * WARRANTY; without even the implied warranty of MERCHANTABILITY or FITNESS FOR A
+ * PARTICULAR PURPOSE. See the GNU General Public License for more details. You
+ * should have received a copy of the GNU General Public License along with this
+ * program; if not, write to the Free Software Foundation, Inc., 59 Temple Place,
+ * Suite 330, Boston, MA 02111-1307 USA
+ */
+
+package de.sub.goobi.helper;
+
+import java.io.File;
+import java.io.FileInputStream;
+import java.io.FileOutputStream;
+import java.io.FilenameFilter;
+import java.io.IOException;
+import java.io.InputStream;
+import java.io.OutputStream;
+import java.io.PrintWriter;
+import java.io.Serializable;
+import java.io.StringWriter;
+import java.text.DateFormat;
+import java.util.Date;
+import java.util.Map;
+import java.util.Observable;
+import java.util.Observer;
+
+import javax.faces.application.FacesMessage;
+import javax.faces.context.FacesContext;
+import javax.servlet.http.HttpServletRequest;
+
+import org.apache.log4j.Logger;
+import org.hibernate.Session;
+import org.jdom.Element;
+
+import de.sub.goobi.beans.Benutzer;
+import de.sub.goobi.config.ConfigMain;
+import de.sub.goobi.forms.LoginForm;
+import de.sub.goobi.persistence.HibernateUtilOld;
+
+//TODO: Check if more method can be made static
+public class Helper implements Serializable, Observer {
+
+	private static final Logger myLogger = Logger.getLogger(Helper.class);
+	private static final long serialVersionUID = -7449236652821237059L;
+
+	private String myMetadatenVerzeichnis;
+	private String myConfigVerzeichnis;
+
+	/**
+	 * Ermitteln eines bestimmten Paramters des Requests
+	 * 
+	 * @return Paramter als String
+	 */
+	@SuppressWarnings("unchecked")
+	public static String getRequestParameter(String Parameter) {
+		/* einen bestimmten übergebenen Parameter ermitteln */
+		FacesContext context = FacesContext.getCurrentInstance();
+		// TODO: Use generics
+		Map requestParams = context.getExternalContext().getRequestParameterMap();
+		String myParameter = (String) requestParams.get(Parameter);
+		if (myParameter == null) {
+			myParameter = "";
+		}
+		return myParameter;
+	}
+
+	// TODO: Get rid of this - create a API for application properties
+	public String getGoobiDataDirectory() {
+		if (myMetadatenVerzeichnis == null) {
+			myMetadatenVerzeichnis = ConfigMain.getParameter("MetadatenVerzeichnis");
+		}
+		return myMetadatenVerzeichnis;
+	}
+
+	public String getGoobiConfigDirectory() {
+		if (myConfigVerzeichnis == null) {
+			myConfigVerzeichnis = ConfigMain.getParameter("KonfigurationVerzeichnis");
+		}
+		return myConfigVerzeichnis;
+	}
+
+	public static String getStacktraceAsString(Exception inException) {
+		StringWriter sw = new StringWriter();
+		inException.printStackTrace(new PrintWriter(sw));
+		return sw.toString();
+	}
+
+	public static void setFehlerMeldung(String meldung) {
+		setMeldung(null, meldung, "", false);
+	}
+
+	public static void setFehlerMeldung(String meldung, String beschreibung) {
+		setMeldung(null, meldung, beschreibung, false);
+	}
+
+	public static void setFehlerMeldung(String control, String meldung, String beschreibung) {
+		setMeldung(control, meldung, beschreibung, false);
+	}
+
+	public static void setFehlerMeldung(Exception e) {
+		setFehlerMeldung("Error (" + e.getClass().getName() + "): ", getExceptionMessage(e));
+	}
+
+	public static void setFehlerMeldung(String meldung, Exception e) {
+		setFehlerMeldung(meldung + " (" + e.getClass().getSimpleName() + "): ", getExceptionMessage(e));
+	}
+
+	public static void setFehlerMeldung(String control, String meldung, Exception e) {
+		setFehlerMeldung(control, meldung + " (" + e.getClass().getSimpleName() + "): ", getExceptionMessage(e));
+	}
+
+	private static String getExceptionMessage(Throwable e) {
+		String message = e.getMessage();
+		if (message == null) {
+			StringWriter sw = new StringWriter();
+			e.printStackTrace(new PrintWriter(sw));
+			message = sw.toString();
+		}
+		return message;
+	}
+
+	public static void setMeldung(String meldung) {
+		setMeldung(null, meldung, "", true);
+	}
+
+	public static void setMeldung(String meldung, String beschreibung) {
+		setMeldung(null, meldung, beschreibung, true);
+	}
+
+	public static void setMeldung(String control, String meldung, String beschreibung) {
+		setMeldung(control, meldung, beschreibung, true);
+	}
+
+	/**
+	 * Dem aktuellen Formular eine Fehlermeldung für ein bestimmtes Control übergeben
+	 */
+	private static void setMeldung(String control, String meldung, String beschreibung, boolean nurInfo) {
+		FacesContext context = FacesContext.getCurrentInstance();
+
+		// Never forget: Strings are immutable
+		meldung = meldung.replaceAll("<", "&lt;");
+		meldung = meldung.replaceAll(">", "&gt;");
+		beschreibung = beschreibung.replaceAll("<", "&lt;");
+		beschreibung = beschreibung.replaceAll(">", "&gt;");
+		/* wenn kein Kontext da ist, dann die Meldungen in Log */
+		if (context == null) {
+			if (nurInfo) {
+				myLogger.info(meldung + " " + beschreibung);
+			} else {
+				myLogger.error(meldung + " " + beschreibung);
+			}
+			return;
+		}
+
+		String msg = "";
+		String beschr = "";
+		try {
+			msg = Messages.getString(meldung);
+		} catch (RuntimeException e) {
+			msg = meldung;
+		}
+		try {
+			beschr = Messages.getString(beschreibung);
+		} catch (RuntimeException e) {
+			beschr = beschreibung;
+		}
+
+		if (nurInfo) {
+			context.addMessage(control, new FacesMessage(FacesMessage.SEVERITY_INFO, msg, beschr));
+		} else {
+			context.addMessage(control, new FacesMessage(FacesMessage.SEVERITY_ERROR, msg, beschr));
+		}
+	}
+
+	public static String getDateAsFormattedString(Date inDate) {
+		if (inDate == null) {
+			return "-";
+		} else {
+			return DateFormat.getDateInstance().format(inDate) + " " + DateFormat.getTimeInstance(DateFormat.MEDIUM).format(inDate);
+		}
+	}
+
+	public static Object getManagedBeanValue(String expr) {
+		FacesContext context = FacesContext.getCurrentInstance();
+		if (context == null) {
+			return null;
+		} else {
+			return context.getApplication().createValueBinding(expr).getValue(context);
+		}
+	}
+
+	public static Session getHibernateSession() {
+		// Fix for Hibernate-Session-Management, old version - START
+		Session sess;
+		try {
+			sess = (Session) getManagedBeanValue("#{HibernateSessionLong.session}");
+			if (sess == null) {
+				sess = HibernateUtilOld.getSession();
+			}
+		} catch (Exception e) {
+			sess = HibernateUtilOld.getSession();
+		}
+		return sess;
+		// Fix for Hibernate-Session-Management, old version - END
+	}
+
+	/**
+	 * for easy access of the implemented Interface Observer
+	 * 
+	 * @return Observer -> can be added to an Observable
+	 */
+	public Observer createObserver() {
+		return this;
+	}
+
+	/*
+	 * (non-Javadoc)
+	 * 
+	 * @see java.util.Observer#update(java.util.Observable, java.lang.Object)
+	 */
+	public void update(Observable o, Object arg) {
+		if (!(arg instanceof String)) {
+			Helper.setFehlerMeldung("Usernotification failed by object: '" + arg.toString()
+					+ "' which isn't an expected String Object. This error is caused by an implementation of the Observer Interface in Helper");
+		} else {
+			Helper.setFehlerMeldung((String) arg);
+		}
+	}
+
+	public static String getBaseUrl() {
+		FacesContext context = FacesContext.getCurrentInstance();
+		HttpServletRequest req = (HttpServletRequest) context.getExternalContext().getRequest();
+		String fullpath = req.getRequestURL().toString();
+		String servletpath = context.getExternalContext().getRequestServletPath();
+		return fullpath.substring(0, fullpath.indexOf(servletpath));
+	}
+
+	public static Benutzer getCurrentUser() {
+		LoginForm login = (LoginForm) Helper.getManagedBeanValue("#{LoginForm}");
+		return login.getMyBenutzer();
+	}
+
+	/**
+	 * Copies src file to dst file. If the dst file does not exist, it is created
+	 */
+	public static void copyFile(File src, File dst) throws IOException {
+		myLogger.debug("copy " + src.getCanonicalPath() + " to " + dst.getCanonicalPath());
+		InputStream in = new FileInputStream(src);
+		OutputStream out = new FileOutputStream(dst);
+
+		// Transfer bytes from in to out
+		byte[] buf = new byte[1024];
+		int len;
+		while ((len = in.read(buf)) > 0) {
+			out.write(buf, 0, len);
+		}
+		in.close();
+		out.close();
+	}
+
+	/**
+	 * Deletes all files and subdirectories under dir. Returns true if all deletions were successful. If a deletion fails, the method stops attempting
+	 * to delete and returns false.
+	 */
+	public static boolean deleteDir(File dir) {
+		if (!dir.exists())
+			return true;
+		if (dir.isDirectory()) {
+			String[] children = dir.list();
+			for (int i = 0; i < children.length; i++) {
+				boolean success = deleteDir(new File(dir, children[i]));
+				if (!success) {
+					return false;
+				}
+			}
+		}
+		// The directory is now empty so delete it
+		return dir.delete();
+	}
+
+	/**
+	 * Deletes all files and subdirectories under dir. But not the dir itself
+	 */
+	public static boolean deleteInDir(File dir) {
+		if (dir.exists() && dir.isDirectory()) {
+			String[] children = dir.list();
+			for (int i = 0; i < children.length; i++) {
+				boolean success = deleteDir(new File(dir, children[i]));
+				if (!success) {
+					return false;
+				}
+			}
+		}
+		return true;
+	}
+
+	/**
+	 * Copies all files under srcDir to dstDir. If dstDir does not exist, it will be created.
+	 */
+	// TODO: Replace this method with two, one for the file stuff and another one for the checksum
+	public static void copyDirectoryWithCrc32Check(File srcDir, File dstDir, int goobipathlength, Element inRoot) throws IOException {
+		if (srcDir.isDirectory()) {
+			if (!dstDir.exists()) {
+				dstDir.mkdir();
+				dstDir.setLastModified(srcDir.lastModified());
+			}
+			String[] children = srcDir.list();
+			for (int i = 0; i < children.length; i++) {
+				copyDirectoryWithCrc32Check(new File(srcDir, children[i]), new File(dstDir, children[i]), goobipathlength, inRoot);
+			}
+		} else {
+			Long crc = CopyFile.start(srcDir, dstDir);
+			Element file = new Element("file");
+			file.setAttribute("path", srcDir.getAbsolutePath().substring(goobipathlength));
+			file.setAttribute("crc32", String.valueOf(crc));
+			inRoot.addContent(file);
+		}
+	}
+
+	public FilenameFilter getFilter() {
+		return imageNameFilter;
+	}
+
+	FilenameFilter imageNameFilter = new FilenameFilter() {
+		public boolean accept(File dir, String name) {
+			boolean fileOk = false;
+			String prefix = ConfigMain.getParameter("ImagePrefix", "\\d{8}");
+
+			if (name.matches(prefix + "\\.[Tt][Ii][Ff][Ff]?")) {
+				fileOk = true;
+			} else if (name.matches(prefix + "\\.[jJ][pP][eE]?[gG]")) {
+				fileOk = true;
+			} else if (name.matches(prefix + "\\.[jJ][pP][2]")) {
+				fileOk = true;
+			} else if (name.matches(prefix + "\\.[pP][nN][gG]")) {
+				fileOk = true;
+			} else if (name.matches(prefix + "\\.[gG][iI][fF]")) {
+				fileOk = true;
+			}
+			return fileOk;
+		}
+	};
+}