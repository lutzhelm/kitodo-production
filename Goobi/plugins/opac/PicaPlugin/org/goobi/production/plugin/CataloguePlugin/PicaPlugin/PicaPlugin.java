--- conflicted
+++ resolved
@@ -51,22 +51,10 @@
  * {@code [*]} and
  * {@code org.goobi.production.plugin.CataloguePlugin.CataloguePlugin}.
  *
-<<<<<<< HEAD
- * as specified by org.goobi.production.plugin.UnspecificPlugin [*] and
- * org.goobi.production.plugin.CataloguePlugin.CataloguePlugin.
- *
- * Parts of the code of this class have been ported from ancient class
- * <kbd>org.goobi.production.plugin.opac.PicaOpacImport</kbd>.
- *
- * @author Partly based on previous works of other authors who didn’t leave
- *         their names
- * @author Matthias Ronge
-=======
  * @author unascribed
  * @author Matthias Ronge
  * 
  * @see "https://en.wikipedia.org/wiki/OCLC_PICA"
->>>>>>> 7ef352ef
  */
 @PluginImplementation
 public class PicaPlugin implements Plugin {
