package de.sub.goobi.forms;

/**
 * This file is part of the Goobi Application - a Workflow tool for the support of mass digitization.
 * 
 * Visit the websites for more information. 
 *     		- http://www.goobi.org
 *     		- http://launchpad.net/goobi-production
 * 		    - http://gdz.sub.uni-goettingen.de
 * 			- http://www.intranda.com
 * 			- http://digiverso.com 
 * 
 * This program is free software; you can redistribute it and/or modify it under the terms of the GNU General Public License as published by the Free
 * Software Foundation; either version 2 of the License, or (at your option) any later version.
 * 
 * This program is distributed in the hope that it will be useful, but WITHOUT ANY WARRANTY; without even the implied warranty of MERCHANTABILITY or
 * FITNESS FOR A PARTICULAR PURPOSE. See the GNU General Public License for more details.
 * 
 * You should have received a copy of the GNU General Public License along with this program; if not, write to the Free Software Foundation, Inc., 59
 * Temple Place, Suite 330, Boston, MA 02111-1307 USA
 * 
 * Linking this library statically or dynamically with other modules is making a combined work based on this library. Thus, the terms and conditions
 * of the GNU General Public License cover the whole combination. As a special exception, the copyright holders of this library give you permission to
 * link this library with independent modules to produce an executable, regardless of the license terms of these independent modules, and to copy and
 * distribute the resulting executable under terms of your choice, provided that you also meet, for each linked independent module, the terms and
 * conditions of the license of that module. An independent module is a module which is not derived from or based on this library. If you modify this
 * library, you may extend this exception to your version of the library, but you are not obliged to do so. If you do not wish to do so, delete this
 * exception statement from your version.
 */
import java.io.File;
import java.io.FileNotFoundException;
import java.io.IOException;
import java.sql.SQLException;
import java.util.ArrayList;
import java.util.Collections;
import java.util.Date;
import java.util.HashMap;
import java.util.HashSet;
import java.util.Iterator;
import java.util.List;
import java.util.Map;
import java.util.Map.Entry;
import java.util.Set;
import java.util.StringTokenizer;

import javax.faces.model.SelectItem;
import javax.naming.NamingException;

<<<<<<< HEAD
import org.apache.commons.configuration.ConfigurationException;
=======
import org.apache.commons.io.FilenameUtils;
>>>>>>> 263a6ba6
import org.apache.commons.lang.StringUtils;
import org.apache.commons.lang.SystemUtils;
import org.apache.log4j.Logger;
import org.goobi.production.cli.helper.WikiFieldHelper;
import org.goobi.production.constants.FileNames;
import org.goobi.production.constants.Parameters;
import org.goobi.production.flow.jobs.HistoryAnalyserJob;
import org.goobi.production.plugin.PluginLoader;
import org.goobi.production.plugin.CataloguePlugin.CataloguePlugin;
import org.goobi.production.plugin.CataloguePlugin.Hit;
import org.goobi.production.plugin.CataloguePlugin.QueryBuilder;
import org.hibernate.Criteria;
import org.hibernate.Hibernate;
import org.hibernate.Session;
import org.hibernate.criterion.Disjunction;
import org.hibernate.criterion.Order;
import org.hibernate.criterion.Restrictions;
import org.jdom.Document;
import org.jdom.Element;
import org.jdom.JDOMException;
import org.jdom.input.SAXBuilder;

import ugh.dl.DigitalDocument;
import ugh.dl.DocStruct;
import ugh.dl.DocStructType;
import ugh.dl.Fileformat;
import ugh.dl.Metadata;
import ugh.dl.MetadataType;
import ugh.dl.Person;
import ugh.dl.Prefs;
import ugh.exceptions.DocStructHasNoTypeException;
import ugh.exceptions.MetadataTypeNotAllowedException;
import ugh.exceptions.PreferencesException;
import ugh.exceptions.ReadException;
import ugh.exceptions.TypeNotAllowedAsChildException;
import ugh.exceptions.TypeNotAllowedForParentException;
import ugh.exceptions.UGHException;
import ugh.exceptions.WriteException;
import ugh.fileformats.mets.XStream;
import de.sub.goobi.beans.Benutzer;
import de.sub.goobi.beans.Projekt;
import de.sub.goobi.beans.Prozess;
import de.sub.goobi.beans.Prozesseigenschaft;
import de.sub.goobi.beans.Schritt;
import de.sub.goobi.beans.Vorlage;
import de.sub.goobi.beans.Vorlageeigenschaft;
import de.sub.goobi.beans.Werkstueck;
import de.sub.goobi.beans.Werkstueckeigenschaft;
import de.sub.goobi.config.ConfigMain;
import de.sub.goobi.config.ConfigProjects;
import de.sub.goobi.helper.BeanHelper;
import de.sub.goobi.helper.Helper;
import de.sub.goobi.helper.ScriptThreadWithoutHibernate;
import de.sub.goobi.helper.UghHelper;
import de.sub.goobi.helper.enums.StepEditType;
import de.sub.goobi.helper.enums.StepStatus;
import de.sub.goobi.helper.exceptions.DAOException;
import de.sub.goobi.helper.exceptions.SwapException;
import de.sub.goobi.helper.exceptions.UghHelperException;
import de.sub.goobi.metadaten.copier.CopierData;
import de.sub.goobi.metadaten.copier.DataCopier;
import de.sub.goobi.persistence.BenutzerDAO;
import de.sub.goobi.persistence.ProzessDAO;
import de.sub.goobi.persistence.apache.StepManager;
import de.sub.goobi.persistence.apache.StepObject;
import de.unigoettingen.sub.search.opac.ConfigOpac;
import de.unigoettingen.sub.search.opac.ConfigOpacDoctype;

public class ProzesskopieForm {
	private static final Logger myLogger = Logger.getLogger(ProzesskopieForm.class);

	/**
	 * The class SelectableHit represents a hit on the hit list that shows up if
	 * a catalogue search yielded more than one result. We need an inner class
	 * for this because Faces is striclty object oriented and the always
	 * argument-less actions can only be executed relatively to the list entry
	 * in question this way if they are concerning elements that are rendered by
	 * iterating along a list.
	 * 
	 * @author Matthias Ronge &lt;matthias.ronge@zeutschel.de&gt;
	 */
	public class SelectableHit {
		/**
		 * The field hit holds the hit to be rendered as a list entry.
		 */
		private final Hit hit;

		/**
		 * The field error holds an error message to be rendered as a list entry
		 * in case that retrieving the hit failed within the plug-in used for
		 * catalogue access.
		 */
		private final String error;
	
		/**
		 * Selectable hit constructor. Creates a new SelectableHit object with a
		 * hit to show.
		 * 
		 * @param hit
		 *            Hit to show
		 */
		public SelectableHit(Hit hit) {
			this.hit = hit;
			error = null;
		}
	
		/**
		 * Selectable hit constructor. Creates a new SelectableHit object with
		 * an error message to show.
		 * 
		 * @param error
		 *            error message
		 */
		public SelectableHit(String error) {
			hit = null;
			this.error = error;
		}

		/**
		 * The function getBibliographicCitation() returns a summary of this hit
		 * in bibliographic citation style as HTML as read-only property
		 * “bibliographicCitation”.
		 * 
		 * @return a summary of this hit in bibliographic citation style as HTML
		 */
		public String getBibliographicCitation() {
			return hit.getBibliographicCitation();
		}

		/**
		 * The function getErrorMessage() returns an error if that had occurred
		 * when trying to retrieve that hit from the catalogue as read-only
		 * property “errorMessage”.
		 * 
		 * @return an error message to be rendered as a list entry
		 */
		public String getErrorMessage() {
			return error;
		}

		/**
		 * The function isError() returns whether an error occurred when trying
		 * to retrieve that hit from the catalogue as read-only property
		 * “error”.
		 * 
		 * @return whether an error occurred when retrieving that hit
		 */
		public boolean isError() {
			return hit == null;
		}
	
		/**
		 * The function selectClick() is called if the user clicks on a
		 * catalogue hit summary in order to import it into Production.
		 * 
		 * @return always "", indicating to Faces to stay on that page
		 */
		public String selectClick() {
			try {
				importHit(hit);
			} catch (Exception e) {
				Helper.setFehlerMeldung("Error on reading opac ", e);
			} finally {
				hitlistPage = -1;
			}
			return "";
		}
	}

	/**
	 * The constant DEFAULT_HITLIST_PAGE_SIZE holds the fallback number of hits
	 * to show per page on the hit list if the user conducted a catalogue search
	 * that yielded more than one result, if none is configured in the
	 * Production configuration file.
	 */
	private static final int DEFAULT_HITLIST_PAGE_SIZE = 10;

	public final static String DIRECTORY_SUFFIX = "_tif";

	static final String NAVI_FIRST_PAGE = "ProzessverwaltungKopie1";

	private String addToWikiField = "";
	private List<AdditionalField> additionalFields;
	private String atstsl = "";
	private List<String> digitalCollections;
	private String docType;
	private Integer guessedImages = 0;

	/**
	 * The field hitlist holds some reference to the hitlist retrieved from a
	 * library catalogue. The internals of this object are subject to the plugin
	 * implementation and are not to be accessed directly.
	 */
	private Object hitlist;

	/**
	 * The field hitlistPage holds the zero-based index of the page of the
	 * hitlist currently showing. A negative value means that the hitlist is
	 * hidden, otherwise it is showing the respective page.
	 */
	private long hitlistPage = -1;
	/**
	 * The field hits holds the number of hits in the hitlist last retrieved
	 * from a library catalogue.
	 */
	private long hits;

	/**
	 * The field importCatalogue holds the catalogue plugin used to access the
	 * library catalogue.
	 */
	private CataloguePlugin importCatalogue;

	private Fileformat myRdf;
	private String opacSuchfeld = "12";
	private String opacSuchbegriff;
	private String opacKatalog;
	private List<String> possibleDigitalCollection;
	private Prozess prozessVorlage = new Prozess();
	private Prozess prozessKopie = new Prozess();
	private boolean useOpac;
	private boolean useTemplates;
	private Integer auswahl;
	private HashMap<String, Boolean> standardFields;
	private String tifHeader_imagedescription = "";
	private String tifHeader_documentname = "";

	public String Prepare() {
	    atstsl = "";
		Helper.getHibernateSession().refresh(this.prozessVorlage);
		if (this.prozessVorlage.getContainsUnreachableSteps()) {
			if (this.prozessVorlage.getSchritteList().size() == 0) {
				Helper.setFehlerMeldung("noStepsInWorkflow");
			}
			for (Schritt s : this.prozessVorlage.getSchritteList()) {
				if (s.getBenutzergruppenSize() == 0 && s.getBenutzerSize() == 0) {
					List<String> param = new ArrayList<String>();
					param.add(s.getTitel());
					Helper.setFehlerMeldung(Helper.getTranslation("noUserInStep", param));
				}
			}
			return "";
		}

		clearValues();
		readProjectConfigs();
		this.myRdf = null;
		this.prozessKopie = new Prozess();
		this.prozessKopie.setTitel("");
		this.prozessKopie.setIstTemplate(false);
		this.prozessKopie.setInAuswahllisteAnzeigen(false);
		this.prozessKopie.setProjekt(this.prozessVorlage.getProjekt());
		this.prozessKopie.setRegelsatz(this.prozessVorlage.getRegelsatz());
		this.prozessKopie.setDocket(this.prozessVorlage.getDocket());
		this.digitalCollections = new ArrayList<String>();

		/*
		 *  Kopie der Prozessvorlage anlegen
		 */
		BeanHelper.SchritteKopieren(this.prozessVorlage, this.prozessKopie);
		BeanHelper.ScanvorlagenKopieren(this.prozessVorlage, this.prozessKopie);
		BeanHelper.WerkstueckeKopieren(this.prozessVorlage, this.prozessKopie);
		BeanHelper.EigenschaftenKopieren(this.prozessVorlage, this.prozessKopie);

		initializePossibleDigitalCollections();

		return NAVI_FIRST_PAGE;
	}

	private void readProjectConfigs() {
		/*-------------------------------- 
		 * projektabhängig die richtigen Felder in der Gui anzeigen 
		 * --------------------------------*/
		ConfigProjects cp = null;
		try {
			cp = new ConfigProjects(this.prozessVorlage.getProjekt().getTitel());
		} catch (IOException e) {
			Helper.setFehlerMeldung("IOException", e.getMessage());
			return;
		}

		this.docType = cp.getParamString("createNewProcess.defaultdoctype", ConfigOpac.getAllDoctypes().get(0)
				.getTitle());
		this.useOpac = cp.getParamBoolean("createNewProcess.opac[@use]");
		this.useTemplates = cp.getParamBoolean("createNewProcess.templates[@use]");
		if (this.opacKatalog.equals("")) {
			this.opacKatalog = cp.getParamString("createNewProcess.opac.catalogue");
		}

		/*
		 * -------------------------------- die auszublendenden Standard-Felder ermitteln --------------------------------
		 */
		for (String t : cp.getParamList("createNewProcess.itemlist.hide")) {
			this.standardFields.put(t, false);
		}

		/*
		 * -------------------------------- die einzublendenen (zusätzlichen) Eigenschaften ermitteln --------------------------------
		 */
		int count = cp.getParamList("createNewProcess.itemlist.item").size();
		for (int i = 0; i < count; i++) {
			AdditionalField fa = new AdditionalField(this);
			fa.setFrom(cp.getParamString("createNewProcess.itemlist.item(" + i + ")[@from]"));
			fa.setTitel(cp.getParamString("createNewProcess.itemlist.item(" + i + ")"));
			fa.setRequired(cp.getParamBoolean("createNewProcess.itemlist.item(" + i + ")[@required]"));
			fa.setIsdoctype(cp.getParamString("createNewProcess.itemlist.item(" + i + ")[@isdoctype]"));
			fa.setIsnotdoctype(cp.getParamString("createNewProcess.itemlist.item(" + i + ")[@isnotdoctype]"));
			// attributes added 30.3.09
			String test = (cp.getParamString("createNewProcess.itemlist.item(" + i + ")[@initStart]"));
			fa.setInitStart(test);

			fa.setInitEnd(cp.getParamString("createNewProcess.itemlist.item(" + i + ")[@initEnd]"));

			/*
			 * -------------------------------- Bindung an ein Metadatum eines Docstructs --------------------------------
			 */
			if (cp.getParamBoolean("createNewProcess.itemlist.item(" + i + ")[@ughbinding]")) {
				fa.setUghbinding(true);
				fa.setDocstruct(cp.getParamString("createNewProcess.itemlist.item(" + i + ")[@docstruct]"));
				fa.setMetadata(cp.getParamString("createNewProcess.itemlist.item(" + i + ")[@metadata]"));
			}
			if (cp.getParamBoolean("createNewProcess.itemlist.item(" + i + ")[@autogenerated]")) {
				fa.setAutogenerated(true);
			}

			/*
			 * -------------------------------- prüfen, ob das aktuelle Item eine Auswahlliste werden soll --------------------------------
			 */
			int selectItemCount = cp.getParamList("createNewProcess.itemlist.item(" + i + ").select").size();
			/* Children durchlaufen und SelectItems erzeugen */
			if (selectItemCount > 0) {
				fa.setSelectList(new ArrayList<SelectItem>());
			}
			for (int j = 0; j < selectItemCount; j++) {
				String svalue = cp.getParamString("createNewProcess.itemlist.item(" + i + ").select(" + j + ")[@label]");
				String sid = cp.getParamString("createNewProcess.itemlist.item(" + i + ").select(" + j + ")");
				fa.getSelectList().add(new SelectItem(sid, svalue, null));
			}
			this.additionalFields.add(fa);
		}
	}

	/* =============================================================== */

	public List<SelectItem> getProzessTemplates() throws DAOException {
		List<SelectItem> myProzessTemplates = new ArrayList<SelectItem>();
		Session session = Helper.getHibernateSession();
		Criteria crit = session.createCriteria(Prozess.class);
		crit.add(Restrictions.eq("istTemplate", Boolean.valueOf(false)));
		crit.add(Restrictions.eq("inAuswahllisteAnzeigen", Boolean.valueOf(true)));
		crit.addOrder(Order.asc("titel"));

		/* Einschränkung auf bestimmte Projekte, wenn kein Admin */
		LoginForm loginForm = (LoginForm) Helper.getManagedBeanValue("#{LoginForm}");
		Benutzer aktuellerNutzer = loginForm.getMyBenutzer();
		try {
			aktuellerNutzer = new BenutzerDAO().get(loginForm.getMyBenutzer().getId());
		} catch (DAOException e) {
			myLogger.error(e);
		}
		if (aktuellerNutzer != null) {
			/*
			 * wenn die maximale Berechtigung nicht Admin ist, dann nur bestimmte
			 */
			if (loginForm.getMaximaleBerechtigung() > 1) {
				Hibernate.initialize(aktuellerNutzer);
				Disjunction dis = Restrictions.disjunction();
				for (Projekt proj : aktuellerNutzer.getProjekteList()) {
					dis.add(Restrictions.eq("projekt", proj));
				}
				crit.add(dis);
			}
		}

		for (Object proz : crit.list()) {
			myProzessTemplates.add(new SelectItem(((Prozess) proz).getId(), ((Prozess) proz).getTitel(), null));
		}
		return myProzessTemplates;
	}

	/**
	 * The function OpacAuswerten() is executed if a user clicks the command
	 * link to start a catalogue search. It performs the search and loads the
	 * hit if it is unique. Otherwise, it will cause a hit list to show up for
	 * the user to select a hit.
	 * 
	 * @return always "", telling JSF to stay on that page
	 */
	public String OpacAuswerten() {
		long timeout = CataloguePlugin.getTimeout();
		try {
			clearValues();
			readProjectConfigs();
			if (!pluginAvailableFor(opacKatalog)) {
				return "";
			}
<<<<<<< HEAD
			this.atstsl = this.myImportOpac.getAtstsl();
			applyCopyingRules(new CopierData(myRdf, prozessVorlage));
			fillFieldsFromMetadataFile();
			/* über die Treffer informieren */
			if (this.myImportOpac.getHitcount() == 0) {
=======

			String query = QueryBuilder.restrictToField(opacSuchfeld, opacSuchbegriff);
			query = QueryBuilder.appendAll(query, ConfigOpac.getRestrictionsForCatalogue(opacKatalog));

			hitlist = importCatalogue.find(query, timeout);
			hits = importCatalogue.getNumberOfHits(hitlist, timeout);

			switch ((int) Math.min(hits, Integer.MAX_VALUE)) {
			case 0:
>>>>>>> 263a6ba6
				Helper.setFehlerMeldung("No hit found", "");
				break;
			case 1:
				importHit(importCatalogue.getHit(hitlist, 0, timeout));
				break;
			default:
				hitlistPage = 0; // show first page of hitlist
				break;
			}
			return "";
		} catch (Exception e) {
			Helper.setFehlerMeldung("Error on reading opac ", e);
			return "";
		}
	}

	/**
	 * The function pluginAvailableFor(catalogue) verifies that a plugin
	 * suitable for accessing the library catalogue identified by the given
	 * String is available in the global variable importCatalogue. If
	 * importCatalogue is empty or the current plugin doesn’t support the given
	 * catalogue, the function will try to load a suitable plugin. Upon success
	 * the preferences and the catalogue to use will be configured in the
	 * plugin, otherwise an error message will be set to be shown.
	 * 
	 * @param catalogue
	 *            identifier string for the catalogue that the plugin shall
	 *            support
	 * @return whether a plugin is available in the global varibale
	 *         importCatalogue
	 */
	private boolean pluginAvailableFor(String catalogue) {
		if (importCatalogue == null || !importCatalogue.supportsCatalogue(catalogue)) {
			importCatalogue = PluginLoader.getCataloguePluginForCatalogue(catalogue);
		}
		if (importCatalogue == null) {
			Helper.setFehlerMeldung("NoCataloguePluginForCatalogue", catalogue);
			return false;
		} else {
			importCatalogue.setPreferences(prozessKopie.getRegelsatz().getPreferences());
			importCatalogue.useCatalogue(catalogue);
			return true;
		}
	}

	/**
<<<<<<< HEAD
	 * Creates a DataCopier with the given configuration, lets it process the
	 * given data and wraps any errors to display in the front end.
	 * 
	 * @param data
	 *            data to process
	 */
	private void applyCopyingRules(CopierData data) {
		String rules = ConfigMain.getParameter("copyData.onCatalogueQuery");
		if (rules != null && !rules.equals("- keine Konfiguration gefunden -")) {
			try {
				new DataCopier(rules).process(data);
			} catch (ConfigurationException e) {
				Helper.setFehlerMeldung("dataCopier.syntaxError", e.getMessage());
			} catch (RuntimeException exception) {
				if (RuntimeException.class.equals(exception.getClass())) {
					Helper.setFehlerMeldung("dataCopier.runtimeException", exception.getMessage());
				} else {
					throw exception;
				}
			}
		}
=======
	 * alle Konfigurationseigenschaften und Felder zurücksetzen
	 * ================================================================
	 */
	private void clearValues() {
		if (this.opacKatalog == null) {
			this.opacKatalog = "";
		}
		this.standardFields = new HashMap<String, Boolean>();
		this.standardFields.put("collections", true);
		this.standardFields.put("doctype", true);
		this.standardFields.put("regelsatz", true);
		this.standardFields.put("images", true);
		this.additionalFields = new ArrayList<AdditionalField>();
		this.tifHeader_documentname = "";
		this.tifHeader_imagedescription = "";
	}

	/**
	 * The method importHit() loads a hit into the display.
	 * 
	 * @param hit
	 *            Hit to load
	 * @throws PreferencesException
	 */
	protected void importHit(Hit hit) throws PreferencesException {
		myRdf = hit.getFileformat();
		docType = hit.getDocType();
		fillFieldsFromMetadataFile();
		atstsl = createAtstsl(hit.getTitle(), hit.getAuthors());
>>>>>>> 263a6ba6
	}

	/**
	 * die Eingabefelder für die Eigenschaften mit Inhalten aus der RDF-Datei
	 * füllen
	 * 
	 * @throws PreferencesException
	 */
	private void fillFieldsFromMetadataFile() throws PreferencesException {
		if (this.myRdf != null) {

			for (AdditionalField field : this.additionalFields) {
				if (field.isUghbinding() && field.getShowDependingOnDoctype()) {
					/* welches Docstruct */
					DocStruct myTempStruct = this.myRdf.getDigitalDocument().getLogicalDocStruct();
					if (field.getDocstruct().equals("firstchild")) {
						try {
							myTempStruct = this.myRdf.getDigitalDocument().getLogicalDocStruct().getAllChildren().get(0);
						} catch (RuntimeException e) {
						}
					}
					if (field.getDocstruct().equals("boundbook")) {
						myTempStruct = this.myRdf.getDigitalDocument().getPhysicalDocStruct();
					}
					/* welches Metadatum */
					try {
						if (field.getMetadata().equals("ListOfCreators")) {
							/* bei Autoren die Namen zusammenstellen */
							String myautoren = "";
							if (myTempStruct.getAllPersons() != null) {
								for (Person p : myTempStruct.getAllPersons()) {
									myautoren += p.getLastname();
									if (StringUtils.isNotBlank(p.getFirstname())) {
										myautoren += ", " + p.getFirstname();
									}
									myautoren += "; ";
								}
								if (myautoren.endsWith("; ")) {
									myautoren = myautoren.substring(0, myautoren.length() - 2);
								}
							}
							field.setWert(myautoren);
						} else {
							/* bei normalen Feldern die Inhalte auswerten */
							MetadataType mdt = UghHelper.getMetadataType(this.prozessKopie.getRegelsatz()
									.getPreferences(), field.getMetadata());
							Metadata md = UghHelper.getMetadata(myTempStruct, mdt);
							if (md != null) {
								field.setWert(md.getValue());
								md.setValue(field.getWert().replace("&amp;", "&"));
							}
						}
					} catch (UghHelperException e) {
						myLogger.error(e);
						Helper.setFehlerMeldung(e.getMessage(), "");
					}
					if (field.getWert() != null && !field.getWert().equals("")) {
						field.setWert(field.getWert().replace("&amp;", "&"));
					}
				} // end if ughbinding
			}// end for
		} // end if myrdf==null
	}

	/**
	 * Auswahl des Prozesses auswerten
	 * 
	 * @throws DAOException
	 * @throws NamingException
     * @throws SQLException ============================================================== ==
	 */
	public String TemplateAuswahlAuswerten() throws DAOException {
		/* den ausgewählten Prozess laden */
		Prozess tempProzess = new ProzessDAO().get(this.auswahl);
		if (tempProzess.getWerkstueckeSize() > 0) {
			/* erstes Werkstück durchlaufen */
			Werkstueck werk = tempProzess.getWerkstueckeList().get(0);
			for (Werkstueckeigenschaft eig : werk.getEigenschaften()) {
				for (AdditionalField field : this.additionalFields) {
					if (field.getTitel().equals(eig.getTitel())) {
						field.setWert(eig.getWert());
					}
				if (eig.getTitel().equals("DocType")) {
					docType = eig.getWert();
				}
				}
			}
		}

		if (tempProzess.getVorlagenSize() > 0) {
			/* erste Vorlage durchlaufen */
			Vorlage vor = tempProzess.getVorlagenList().get(0);
			for (Vorlageeigenschaft eig : vor.getEigenschaften()) {
				for (AdditionalField field : this.additionalFields) {
					if (field.getTitel().equals(eig.getTitel())) {
						field.setWert(eig.getWert());
					}
				}
			}
		}

		if (tempProzess.getEigenschaftenSize() > 0) {
			for (Prozesseigenschaft pe : tempProzess.getEigenschaftenInitialized()) {
				if (pe.getTitel().equals("digitalCollection")) {
					digitalCollections.add(pe.getWert());
				}
			}
		}
		try {
			this.myRdf = tempProzess.readMetadataAsTemplateFile();
		} catch (Exception e) {
			Helper.setFehlerMeldung("Error on reading template-metadata ", e);
		}

		/* falls ein erstes Kind vorhanden ist, sind die Collectionen dafür */
		try {
			DocStruct colStruct = this.myRdf.getDigitalDocument().getLogicalDocStruct();
			removeCollections(colStruct);
			colStruct = colStruct.getAllChildren().get(0);
			removeCollections(colStruct);
		} catch (PreferencesException e) {
			Helper.setFehlerMeldung("Error on creating process", e);
			myLogger.error("Error on creating process", e);
		} catch (RuntimeException e) {
			/*
			 * das Firstchild unterhalb des Topstructs konnte nicht ermittelt werden
			 */
		}

		return "";
	}

	/**
	 * Validierung der Eingaben
	 * 
	 * @return sind Fehler bei den Eingaben vorhanden? ================================================================
	 */
	boolean isContentValid() {
		return isContentValid(true);
	}

	boolean isContentValid(boolean criticiseEmptyTitle) {
		boolean valide = true;

		if (criticiseEmptyTitle) {

		/*
		 * -------------------------------- grundsätzlich den Vorgangstitel prüfen --------------------------------
		 */
		/* kein Titel */
		if (this.prozessKopie.getTitel() == null || this.prozessKopie.getTitel().equals("")) {
			valide = false;
			Helper.setFehlerMeldung(Helper.getTranslation("UnvollstaendigeDaten") + " " + Helper.getTranslation("ProcessCreationErrorTitleEmpty"));
		}

		String validateRegEx = ConfigMain.getParameter("validateProzessTitelRegex", "[\\w-]*");
		if (!this.prozessKopie.getTitel().matches(validateRegEx)) {
			valide = false;
			Helper.setFehlerMeldung(Helper.getTranslation("UngueltigerTitelFuerVorgang"));
		}

		/* prüfen, ob der Prozesstitel schon verwendet wurde */
		if (this.prozessKopie.getTitel() != null) {
			long anzahl = 0;
			try {
				anzahl = new ProzessDAO().count("from Prozess where titel='" + this.prozessKopie.getTitel() + "'");
			} catch (DAOException e) {
				Helper.setFehlerMeldung("Error on reading process information", e.getMessage());
				valide = false;
			}
			if (anzahl > 0) {
				valide = false;
				Helper.setFehlerMeldung(Helper.getTranslation("UngueltigeDaten:") + Helper.getTranslation("ProcessCreationErrorTitleAllreadyInUse"));
			}
		}

		}

		/*
		 * -------------------------------- Prüfung der standard-Eingaben, die angegeben werden müssen --------------------------------
		 */
		/* keine Collektion ausgewählt */
		if (this.standardFields.get("collections") && getDigitalCollections().size() == 0) {
			valide = false;
			Helper.setFehlerMeldung(Helper.getTranslation("UnvollstaendigeDaten") + " " + Helper.getTranslation("ProcessCreationErrorNoCollection"));
		}

		/*
		 * -------------------------------- Prüfung der additional-Eingaben, die angegeben werden müssen --------------------------------
		 */
		for (AdditionalField field : this.additionalFields) {
			if ((field.getWert() == null || field.getWert().equals("")) && field.isRequired() && field.getShowDependingOnDoctype()
					&& (StringUtils.isBlank(field.getWert()))) {
				valide = false;
                Helper.setFehlerMeldung(Helper.getTranslation("UnvollstaendigeDaten") + " " + field.getTitel() + " "
                        + Helper.getTranslation("ProcessCreationErrorFieldIsEmpty"));

			}
		}
		return valide;
	}

	/* =============================================================== */

	public String GoToSeite1() {
		return NAVI_FIRST_PAGE;
	}

	/* =============================================================== */

	public String GoToSeite2() {
		if (!isContentValid()) {
			return NAVI_FIRST_PAGE;
		} else {
			return "ProzessverwaltungKopie2";
		}
	}

	/**
	 * Anlegen des Prozesses und Speichern der Metadaten ================================================================
	 * 
	 * @throws DAOException
	 * @throws SwapException
	 * @throws WriteException
	 */
	public String NeuenProzessAnlegen() throws ReadException, IOException, InterruptedException, PreferencesException, SwapException, DAOException,
			WriteException {
		Helper.getHibernateSession().evict(this.prozessKopie);

		this.prozessKopie.setId(null);
		if (!isContentValid()) {
			return NAVI_FIRST_PAGE;
		}
		EigenschaftenHinzufuegen();

		for (Schritt step : this.prozessKopie.getSchritteList()) {
			/*
			 * -------------------------------- always save date and user for each step --------------------------------
			 */
			step.setBearbeitungszeitpunkt(this.prozessKopie.getErstellungsdatum());
			step.setEditTypeEnum(StepEditType.AUTOMATIC);
			LoginForm loginForm = (LoginForm) Helper.getManagedBeanValue("#{LoginForm}");
			if (loginForm != null) {
				step.setBearbeitungsbenutzer(loginForm.getMyBenutzer());
			}

			/*
			 * -------------------------------- only if its done, set edit start and end date --------------------------------
			 */
			if (step.getBearbeitungsstatusEnum() == StepStatus.DONE) {
				step.setBearbeitungsbeginn(this.prozessKopie.getErstellungsdatum());
				// this concerns steps, which are set as done right on creation
				// bearbeitungsbeginn is set to creation timestamp of process
				// because the creation of it is basically begin of work
				Date myDate = new Date();
				step.setBearbeitungszeitpunkt(myDate);
				step.setBearbeitungsende(myDate);
			}

		}

		try {
			this.prozessKopie.setSortHelperImages(this.guessedImages);
			ProzessDAO dao = new ProzessDAO();
			dao.save(this.prozessKopie);
			dao.refresh(this.prozessKopie);
		} catch (DAOException e) {
			myLogger.error(e);
			myLogger.error("error on save: ", e);
			return "";
		}

		/*
		 * wenn noch keine RDF-Datei vorhanden ist (weil keine Opac-Abfrage stattfand, dann jetzt eine anlegen
		 */
		if (this.myRdf == null) {
			createNewFileformat();
		}

		/*-------------------------------- 
		 * wenn eine RDF-Konfiguration
		 * vorhanden ist (z.B. aus dem Opac-Import, oder frisch angelegt), dann
		 * diese ergänzen 
		 * --------------------------------*/
		if (this.myRdf != null) {

			// there must be at least one non-anchor level doc struct
			// if missing, insert logical doc structs until you reach it
			DocStruct populizer = null;
			try {
				populizer = myRdf.getDigitalDocument().getLogicalDocStruct();
				if (populizer.getAnchorClass() != null && populizer.getAllChildren() == null) {
					Prefs ruleset = prozessKopie.getRegelsatz().getPreferences();
					while (populizer.getType().getAnchorClass() != null) {
						populizer = populizer.createChild(populizer.getType().getAllAllowedDocStructTypes().get(0),
								myRdf.getDigitalDocument(), ruleset);
					}
				}
			} catch (NullPointerException e) { // if getAllAllowedDocStructTypes() returns null
				Helper.setFehlerMeldung("DocStrctType is configured as anchor but has no allowedchildtype.", populizer
						.getType().getName());
			} catch (IndexOutOfBoundsException e) { // if getAllAllowedDocStructTypes() returns empty list
				Helper.setFehlerMeldung("DocStrctType is configured as anchor but has no allowedchildtype.", populizer
						.getType().getName());
			} catch (UGHException catchAll) {
				Helper.setFehlerMeldung(catchAll.getMessage());
			}

			for (AdditionalField field : this.additionalFields) {
				if (field.isUghbinding() && field.getShowDependingOnDoctype()) {
					/* welches Docstruct */
					DocStruct myTempStruct = this.myRdf.getDigitalDocument().getLogicalDocStruct();
					DocStruct myTempChild = null;
					if (field.getDocstruct().equals("firstchild")) {
						try {
							myTempStruct = this.myRdf.getDigitalDocument().getLogicalDocStruct().getAllChildren().get(0);
						} catch (RuntimeException e) {
							/*
							 * das Firstchild unterhalb des Topstructs konnte nicht ermittelt werden
							 */
						}
					}
					/*
					 * falls topstruct und firstchild das Metadatum bekommen sollen
					 */
					if (!field.getDocstruct().equals("firstchild") && field.getDocstruct().contains("firstchild")) {
						try {
							myTempChild = this.myRdf.getDigitalDocument().getLogicalDocStruct().getAllChildren().get(0);
						} catch (RuntimeException e) {
						}
					}
					if (field.getDocstruct().equals("boundbook")) {
						myTempStruct = this.myRdf.getDigitalDocument().getPhysicalDocStruct();
					}
					/* welches Metadatum */
					try {
						/*
						 * bis auf die Autoren alle additionals in die Metadaten übernehmen
						 */
						if (!field.getMetadata().equals("ListOfCreators")) {
							MetadataType mdt = UghHelper.getMetadataType(this.prozessKopie.getRegelsatz()
									.getPreferences(), field.getMetadata());
							Metadata md = UghHelper.getMetadata(myTempStruct, mdt);
							if (md != null) {
								md.setValue(field.getWert());
							}
							/*
							 * wenn dem Topstruct und dem Firstchild der Wert gegeben werden soll
							 */
							if (myTempChild != null) {
								md = UghHelper.getMetadata(myTempChild, mdt);
								if (md != null) {
									md.setValue(field.getWert());
								}
							}
						}
					} catch (Exception e) {
						Helper.setFehlerMeldung(e);

					}
				} // end if ughbinding
			}// end for
			
			/*
			 * -------------------------- Metadata inheritance and enrichment --------------------------
			 */
			if (ConfigMain.getBooleanParameter(Parameters.USE_METADATA_ENRICHMENT, false)) {
				DocStruct enricher = myRdf.getDigitalDocument().getLogicalDocStruct();
				Map<String, Map<String, Metadata>> higherLevelMetadata = new HashMap<String, Map<String, Metadata>>();
				while (enricher.getAllChildren() != null) {
					// save higher level metadata for lower enrichment
					List<Metadata> allMetadata = enricher.getAllMetadata();
					if (allMetadata == null) {
						allMetadata = Collections.emptyList();
					}
					for (Metadata available : allMetadata) {
						Map<String, Metadata> availableMetadata = higherLevelMetadata.containsKey(available.getType()
								.getName()) ? higherLevelMetadata.get(available.getType().getName())
								: new HashMap<String, Metadata>();
						if (!availableMetadata.containsKey(available.getValue())) {
							availableMetadata.put(available.getValue(), available);
						}
						higherLevelMetadata.put(available.getType().getName(), availableMetadata);
					}

					// enrich children with inherited metadata
					for (DocStruct nextChild : enricher.getAllChildren()) {
						enricher = nextChild;
						for (Entry<String, Map<String, Metadata>> availableHigherMetadata : higherLevelMetadata
								.entrySet()) {
							String enrichable = availableHigherMetadata.getKey();
							boolean addable = false;
							List<MetadataType> addableTypesNotNull = enricher.getAddableMetadataTypes();
							if (addableTypesNotNull == null) {
								addableTypesNotNull = Collections.emptyList();
							}
							for (MetadataType addableMetadata : addableTypesNotNull) {
								if (addableMetadata.getName().equals(enrichable)) {
									addable = true;
									break;
								}
							}
							if (!addable) {
								continue;
							}
							there: for (Entry<String, Metadata> higherElement : availableHigherMetadata.getValue()
									.entrySet()) {
								List<Metadata> amNotNull = enricher.getAllMetadata();
								if (amNotNull == null) {
									amNotNull = Collections.emptyList();
								}
								for (Metadata existentMetadata : amNotNull) {
									if (existentMetadata.getType().getName().equals(enrichable)
											&& existentMetadata.getValue().equals(higherElement.getKey())) {
										continue there;
									}
								}
								try {
									enricher.addMetadata(higherElement.getValue());
								} catch (UGHException didNotWork) {
									myLogger.info(didNotWork);
								}
							}
						}
					}
				}
			}

			/*
			 * -------------------------------- Collectionen hinzufügen --------------------------------
			 */
			DocStruct colStruct = this.myRdf.getDigitalDocument().getLogicalDocStruct();
			try {
				addCollections(colStruct);
				/* falls ein erstes Kind vorhanden ist, sind die Collectionen dafür */
				colStruct = colStruct.getAllChildren().get(0);
				addCollections(colStruct);
			} catch (RuntimeException e) {
				/*
				 * das Firstchild unterhalb des Topstructs konnte nicht ermittelt werden
				 */
			}

			/*
			 * -------------------------------- Imagepfad hinzufügen (evtl. vorhandene zunächst löschen) --------------------------------
			 */
			try {
				MetadataType mdt = UghHelper.getMetadataType(this.prozessKopie, "pathimagefiles");
				List<? extends Metadata> alleImagepfade = this.myRdf.getDigitalDocument().getPhysicalDocStruct().getAllMetadataByType(mdt);
				if (alleImagepfade != null && alleImagepfade.size() > 0) {
					for (Metadata md : alleImagepfade) {
						this.myRdf.getDigitalDocument().getPhysicalDocStruct().getAllMetadata().remove(md);
					}
				}
				Metadata newmd = new Metadata(mdt);
				if (SystemUtils.IS_OS_WINDOWS) {
					newmd.setValue("file:/" + this.prozessKopie.getImagesDirectory() + this.prozessKopie.getTitel().trim() + DIRECTORY_SUFFIX);
				} else {
					newmd.setValue("file://" + this.prozessKopie.getImagesDirectory() + this.prozessKopie.getTitel().trim() + DIRECTORY_SUFFIX);
				}
				this.myRdf.getDigitalDocument().getPhysicalDocStruct().addMetadata(newmd);
								
				/* Rdf-File schreiben */
				this.prozessKopie.writeMetadataFile(this.myRdf);

				/*
				 * -------------------------------- soll der Prozess als Vorlage verwendet werden? --------------------------------
				 */
				if (this.useTemplates && this.prozessKopie.isInAuswahllisteAnzeigen()) {
					this.prozessKopie.writeMetadataAsTemplateFile(this.myRdf);
				}

			} catch (ugh.exceptions.DocStructHasNoTypeException e) {
				Helper.setFehlerMeldung("DocStructHasNoTypeException", e.getMessage());
				myLogger.error("creation of new process throws an error: ", e);
			} catch (UghHelperException e) {
				Helper.setFehlerMeldung("UghHelperException", e.getMessage());
				myLogger.error("creation of new process throws an error: ", e);
			} catch (MetadataTypeNotAllowedException e) {
				Helper.setFehlerMeldung("MetadataTypeNotAllowedException", e.getMessage());
				myLogger.error("creation of new process throws an error: ", e);
			}

		}
		
		// Create configured directories
		
		this.prozessKopie.createProcessDirs();
		
		
		// Adding process to history
		if (!HistoryAnalyserJob.updateHistoryForProcess(this.prozessKopie)) {
			Helper.setFehlerMeldung("historyNotUpdated");
			return "";
		} else {
			try {
				new ProzessDAO().save(this.prozessKopie);
			} catch (DAOException e) {
				myLogger.error(e);
				myLogger.error("error on save: ", e);
				return "";
			}
		}

		this.prozessKopie.readMetadataFile();

		/* damit die Sortierung stimmt nochmal einlesen */
		Helper.getHibernateSession().refresh(this.prozessKopie);
		
		List<StepObject> steps = StepManager.getStepsForProcess(prozessKopie.getId());
		for (StepObject s : steps) {
			if (s.getBearbeitungsstatus() == 1 && s.isTypAutomatisch() ) {
				ScriptThreadWithoutHibernate myThread = new ScriptThreadWithoutHibernate(s);
				myThread.start();
			}
		}
		return "ProzessverwaltungKopie3";

	}

	/* =============================================================== */

	private void addCollections(DocStruct colStruct) {
		for (String s : this.digitalCollections) {
			try {
				Metadata md = new Metadata(UghHelper.getMetadataType(this.prozessKopie.getRegelsatz().getPreferences(),
						"singleDigCollection"));
				md.setValue(s);
				md.setDocStruct(colStruct);
				colStruct.addMetadata(md);
			} catch (UghHelperException e) {
				Helper.setFehlerMeldung(e.getMessage(), "");

			} catch (DocStructHasNoTypeException e) {
				Helper.setFehlerMeldung(e.getMessage(), "");

			} catch (MetadataTypeNotAllowedException e) {
				Helper.setFehlerMeldung(e.getMessage(), "");

			}
		}
	}

	/**
	 * alle Kollektionen eines übergebenen DocStructs entfernen ================================================================
	 */
	private void removeCollections(DocStruct colStruct) {
		try {
			MetadataType mdt = UghHelper.getMetadataType(this.prozessKopie.getRegelsatz().getPreferences(),
					"singleDigCollection");
			ArrayList<Metadata> myCollections = new ArrayList<Metadata>(colStruct.getAllMetadataByType(mdt));
			if (myCollections != null && myCollections.size() > 0) {
				for (Metadata md : myCollections) {
					colStruct.removeMetadata(md);
				}
			}
		} catch (UghHelperException e) {
			Helper.setFehlerMeldung(e.getMessage(), "");
			myLogger.error(e);
		} catch (DocStructHasNoTypeException e) {
			Helper.setFehlerMeldung(e.getMessage(), "");
			myLogger.error(e);
		}
	}

	/* =============================================================== */

	public void createNewFileformat() {
		Prefs myPrefs = this.prozessKopie.getRegelsatz().getPreferences();
		try {
			DigitalDocument dd = new DigitalDocument();
			Fileformat ff = new XStream(myPrefs);
			ff.setDigitalDocument(dd);
			/* BoundBook hinzufügen */
			DocStructType dst = myPrefs.getDocStrctTypeByName("BoundBook");
			DocStruct dsBoundBook = dd.createDocStruct(dst);
			dd.setPhysicalDocStruct(dsBoundBook);

			/* Monographie */
			if (!ConfigOpac.getDoctypeByName(this.docType).isPeriodical()
					&& !ConfigOpac.getDoctypeByName(this.docType).isMultiVolume()) {
				DocStructType dsty = myPrefs.getDocStrctTypeByName(ConfigOpac.getDoctypeByName(this.docType)
						.getRulesetType());
				DocStruct ds = dd.createDocStruct(dsty);
				dd.setLogicalDocStruct(ds);
				this.myRdf = ff;
			}

			/* Zeitschrift */
			else if (ConfigOpac.getDoctypeByName(this.docType).isPeriodical()) {
				DocStructType dsty = myPrefs.getDocStrctTypeByName("Periodical");
				DocStruct ds = dd.createDocStruct(dsty);
				dd.setLogicalDocStruct(ds);

				DocStructType dstyvolume = myPrefs.getDocStrctTypeByName("PeriodicalVolume");
				DocStruct dsvolume = dd.createDocStruct(dstyvolume);
				ds.addChild(dsvolume);
				this.myRdf = ff;
			}

			/* MultivolumeBand */
			else if (ConfigOpac.getDoctypeByName(this.docType).isMultiVolume()) {
				DocStructType dsty = myPrefs.getDocStrctTypeByName("MultiVolumeWork");
				DocStruct ds = dd.createDocStruct(dsty);
				dd.setLogicalDocStruct(ds);

				DocStructType dstyvolume = myPrefs.getDocStrctTypeByName("Volume");
				DocStruct dsvolume = dd.createDocStruct(dstyvolume);
				ds.addChild(dsvolume);
				this.myRdf = ff;
			}
			if (this.docType.equals("volumerun")) {
				DocStructType dsty = myPrefs.getDocStrctTypeByName("VolumeRun");
				DocStruct ds = dd.createDocStruct(dsty);
				dd.setLogicalDocStruct(ds);

				DocStructType dstyvolume = myPrefs.getDocStrctTypeByName("Record");
				DocStruct dsvolume = dd.createDocStruct(dstyvolume);
				ds.addChild(dsvolume);
				this.myRdf = ff;
			}

		} catch (TypeNotAllowedForParentException e) {
			myLogger.error(e);
		} catch (TypeNotAllowedAsChildException e) {
			myLogger.error(e);
		} catch (PreferencesException e) {
			myLogger.error(e);
		} catch (FileNotFoundException e) {
			myLogger.error("Error while reading von opac-config", e);
			Helper.setFehlerMeldung("Error while reading von opac-config", e.getMessage());
		}
	}

	private void EigenschaftenHinzufuegen() {
		/*
		 * -------------------------------- Vorlageneigenschaften initialisieren --------------------------------
		 */
		Vorlage vor;
		if (this.prozessKopie.getVorlagenSize() > 0) {
			vor = this.prozessKopie.getVorlagenList().get(0);
		} else {
			vor = new Vorlage();
			vor.setProzess(this.prozessKopie);
			Set<Vorlage> vorlagen = new HashSet<Vorlage>();
			vorlagen.add(vor);
			this.prozessKopie.setVorlagen(vorlagen);
		}

		/*
		 * -------------------------------- Werkstückeigenschaften initialisieren --------------------------------
		 */
		Werkstueck werk;
		if (this.prozessKopie.getWerkstueckeSize() > 0) {
			werk = this.prozessKopie.getWerkstueckeList().get(0);
		} else {
			werk = new Werkstueck();
			werk.setProzess(this.prozessKopie);
			Set<Werkstueck> werkstuecke = new HashSet<Werkstueck>();
			werkstuecke.add(werk);
			this.prozessKopie.setWerkstuecke(werkstuecke);
		}

		for (AdditionalField field : this.additionalFields) {
			if (field.getShowDependingOnDoctype()) {
				if (field.getFrom().equals("werk")) {
					BeanHelper.EigenschaftHinzufuegen(werk, field.getTitel(), field.getWert());
				}
				if (field.getFrom().equals("vorlage")) {
					BeanHelper.EigenschaftHinzufuegen(vor, field.getTitel(), field.getWert());
				}
				if (field.getFrom().equals("prozess")) {
					BeanHelper.EigenschaftHinzufuegen(this.prozessKopie, field.getTitel(), field.getWert());
				}
			}
		}
		
		for (String col : digitalCollections) {
			BeanHelper.EigenschaftHinzufuegen(prozessKopie, "digitalCollection", col);
		}
		/* Doctype */
		BeanHelper.EigenschaftHinzufuegen(werk, "DocType", this.docType);
		/* Tiffheader */
		BeanHelper.EigenschaftHinzufuegen(werk, "TifHeaderImagedescription", this.tifHeader_imagedescription);
		BeanHelper.EigenschaftHinzufuegen(werk, "TifHeaderDocumentname", this.tifHeader_documentname);
		BeanHelper.EigenschaftHinzufuegen(prozessKopie, "Template", prozessVorlage.getTitel());
		BeanHelper.EigenschaftHinzufuegen(prozessKopie, "TemplateID", String.valueOf(prozessVorlage.getId()));
	}

	public String getDocType() {
		return this.docType;
	}

	public void setDocType(String docType) {
        if (this.docType.equals(docType)) {
            return;
        } else {
			this.docType = docType;
            if (myRdf != null) {

                Fileformat tmp = myRdf;

                createNewFileformat();
                try {
                    if (myRdf.getDigitalDocument().getLogicalDocStruct().equals(tmp.getDigitalDocument().getLogicalDocStruct())) {
                        myRdf = tmp;
                    } else {
                        DocStruct oldLogicalDocstruct = tmp.getDigitalDocument().getLogicalDocStruct();
                        DocStruct newLogicalDocstruct = myRdf.getDigitalDocument().getLogicalDocStruct();
                        // both have no children
                        if (oldLogicalDocstruct.getAllChildren() == null && newLogicalDocstruct.getAllChildren() == null) {
                            copyMetadata(oldLogicalDocstruct, newLogicalDocstruct);
                        }
                        // old has a child, new has no child
                        else if (oldLogicalDocstruct.getAllChildren() != null && newLogicalDocstruct.getAllChildren() == null) {
                            copyMetadata(oldLogicalDocstruct, newLogicalDocstruct);
                            copyMetadata(oldLogicalDocstruct.getAllChildren().get(0), newLogicalDocstruct);
                        }
                        // new has a child, bot old not
                        else if (oldLogicalDocstruct.getAllChildren() == null && newLogicalDocstruct.getAllChildren() != null) {
                            copyMetadata(oldLogicalDocstruct, newLogicalDocstruct);
                            copyMetadata(oldLogicalDocstruct.copy(true, false), newLogicalDocstruct.getAllChildren().get(0));
                        }

                        // both have children
                        else if (oldLogicalDocstruct.getAllChildren() != null && newLogicalDocstruct.getAllChildren() != null) {
                            copyMetadata(oldLogicalDocstruct, newLogicalDocstruct);
                            copyMetadata(oldLogicalDocstruct.getAllChildren().get(0), newLogicalDocstruct.getAllChildren().get(0));
                        }
                    }
                } catch (PreferencesException e) {
                    myLogger.error(e);
                }
                try {
                    fillFieldsFromMetadataFile();
                } catch (PreferencesException e) {
                    myLogger.error(e);
                }
            }
        }
    }

    private void copyMetadata(DocStruct oldDocStruct, DocStruct newDocStruct) {

        if (oldDocStruct.getAllMetadata() != null) {
            for (Metadata md : oldDocStruct.getAllMetadata()) {
                try {
                    newDocStruct.addMetadata(md);
                } catch (MetadataTypeNotAllowedException e) {
                } catch (DocStructHasNoTypeException e) {
                }
            }
        }
        if (oldDocStruct.getAllPersons() != null) {
            for (Person p : oldDocStruct.getAllPersons()) {
                try {
                    newDocStruct.addPerson(p);
                } catch (MetadataTypeNotAllowedException e) {
                } catch (DocStructHasNoTypeException e) {
                }
            }
        }
	}

	public Prozess getProzessVorlage() {
		return this.prozessVorlage;
	}

	/**
	 * The function getProzessVorlageTitel() returns some kind of identifier for
	 * this ProzesskopieForm. The title of the process template that a process
	 * will be created from can be considered with some reason to be some good
	 * identifier for the ProzesskopieForm, too.
	 * 
	 * @return a human-readable identifier for this object
	 */
	public String getProzessVorlageTitel() {
		return prozessVorlage != null ? prozessVorlage.getTitel() : null;
	}

	public void setProzessVorlage(Prozess prozessVorlage) {
		this.prozessVorlage = prozessVorlage;
	}

	public Integer getAuswahl() {
		return this.auswahl;
	}

	public void setAuswahl(Integer auswahl) {
		this.auswahl = auswahl;
	}

	public List<AdditionalField> getAdditionalFields() {
		return this.additionalFields;
	}

	/**
	 * The method setAdditionalField() sets the value of an AdditionalField held
	 * by a ProzesskopieForm object.
	 * 
	 * @param inputForm
	 *            a ProzesskopieForm object
	 * @param key
	 *            the title of the AdditionalField whose value shall be modified
	 * @param value
	 *            the new value for the AdditionalField
	 * @param strict
	 *            throw a RuntimeException if the field is unknown
	 * @throws RuntimeException
	 *             in case that no field with a matching title was found in the
	 *             ProzesskopieForm object
	 */
	public void setAdditionalField(String key, String value, boolean strict) throws RuntimeException {
		boolean unknownField = true;
		for (AdditionalField field : additionalFields) {
			if (key.equals(field.getTitel())) {
				field.setWert(value);
				unknownField = false;
			}
		}
		if (unknownField && strict) {
			throw new RuntimeException("Couldn’t set “" + key + "” to “" + value + "”: No such field in record.");
		}
	}

	public void setAdditionalFields(List<AdditionalField> additionalFields) {
		this.additionalFields = additionalFields;
	}

	/*
	 * this is needed for GUI, render multiple select only if this is false if this is true use the only choice
	 * 
	 * @author Wulf
	 */
	public boolean isSingleChoiceCollection() {
		return (getPossibleDigitalCollections() != null && getPossibleDigitalCollections().size() == 1);

	}

	/*
	 * this is needed for GUI, render multiple select only if this is false if isSingleChoiceCollection is true use this choice
	 * 
	 * @author Wulf
	 */
	public String getDigitalCollectionIfSingleChoice() {
		List<String> pdc = getPossibleDigitalCollections();
		if (pdc.size() == 1) {
			return pdc.get(0);
		} else {
			return null;
		}
	}

	public List<String> getPossibleDigitalCollections() {
		return this.possibleDigitalCollection;
	}

	@SuppressWarnings("unchecked")
	private void initializePossibleDigitalCollections() {
		this.possibleDigitalCollection = new ArrayList<String>();
		ArrayList<String> defaultCollections = new ArrayList<String>();

		String filename = FilenameUtils.concat(ConfigMain.getParameter(Parameters.CONFIG_DIR),
				FileNames.DIGITAL_COLLECTIONS_FILE);
		if (!(new File(filename).exists())) {
			Helper.setFehlerMeldung("File not found: ", filename);
			return;
		}
		this.digitalCollections = new ArrayList<String>();
		try {
			/* Datei einlesen und Root ermitteln */
			SAXBuilder builder = new SAXBuilder();
			Document doc = builder.build(new File(filename));
			Element root = doc.getRootElement();
			/* alle Projekte durchlaufen */
			List<Element> projekte = root.getChildren();
			for (Iterator<Element> iter = projekte.iterator(); iter.hasNext();) {
				Element projekt = iter.next();

				// collect default collections
				if (projekt.getName().equals("default")) {
					List<Element> myCols = projekt.getChildren("DigitalCollection");
					for (Iterator<Element> it2 = myCols.iterator(); it2.hasNext();) {
						Element col = it2.next();
						
						if (col.getAttribute("default") != null && col.getAttributeValue("default").equalsIgnoreCase("true")) {
							digitalCollections.add(col.getText());
						}
					
						defaultCollections.add(col.getText());
					}
				} else {
					// run through the projects
					List<Element> projektnamen = projekt.getChildren("name");
					for (Iterator<Element> iterator = projektnamen.iterator(); iterator.hasNext();) {
						Element projektname = iterator.next();
						// all all collections to list
						if (projektname.getText().equalsIgnoreCase(this.prozessKopie.getProjekt().getTitel())) {
							List<Element> myCols = projekt.getChildren("DigitalCollection");
							for (Iterator<Element> it2 = myCols.iterator(); it2.hasNext();) {
								Element col = it2.next();
								
								if (col.getAttribute("default") != null && col.getAttributeValue("default").equalsIgnoreCase("true")) {
									digitalCollections.add(col.getText());
								}
							
								this.possibleDigitalCollection.add(col.getText());
							}
						}
					}
				}
			}
		} catch (JDOMException e1) {
			myLogger.error("error while parsing digital collections", e1);
			Helper.setFehlerMeldung("Error while parsing digital collections", e1);
		} catch (IOException e1) {
			myLogger.error("error while parsing digital collections", e1);
			Helper.setFehlerMeldung("Error while parsing digital collections", e1);
		}

		if (this.possibleDigitalCollection.size() == 0) {
			this.possibleDigitalCollection = defaultCollections;
		}

		// if only one collection is possible take it directly
	
		if (isSingleChoiceCollection()) {
			this.digitalCollections.add(getDigitalCollectionIfSingleChoice());
		}
	}

	public List<String> getAllOpacCatalogues() {
		try {
			return ConfigOpac.getAllCatalogueTitles();
		} catch (Throwable t) {
			myLogger.error("Error while reading von opac-config", t);
			Helper.setFehlerMeldung("Error while reading von opac-config", t.getMessage());
			return new ArrayList<String>();
		}
	}

	public List<ConfigOpacDoctype> getAllDoctypes() {
		try {
			return ConfigOpac.getAllDoctypes();
		} catch (Throwable t) {
			myLogger.error("Error while reading von opac-config", t);
			Helper.setFehlerMeldung("Error while reading von opac-config", t.getMessage());
			return new ArrayList<ConfigOpacDoctype>();
		}
	}

	/*
	 * changed, so that on first request list gets set if there is only one choice
	 */
	public List<String> getDigitalCollections() {
		return this.digitalCollections;
	}

	public void setDigitalCollections(List<String> digitalCollections) {
		this.digitalCollections = digitalCollections;
	}

	public HashMap<String, Boolean> getStandardFields() {
		return this.standardFields;
	}

	public boolean isUseOpac() {
		return this.useOpac;
	}

	public boolean isUseTemplates() {
		return this.useTemplates;
	}

	public String getTifHeader_documentname() {
		return this.tifHeader_documentname;
	}

	public void setTifHeader_documentname(String tifHeader_documentname) {
		this.tifHeader_documentname = tifHeader_documentname;
	}

	public String getTifHeader_imagedescription() {
		return this.tifHeader_imagedescription;
	}

	public void setTifHeader_imagedescription(String tifHeader_imagedescription) {
		this.tifHeader_imagedescription = tifHeader_imagedescription;
	}

	public Prozess getProzessKopie() {
		return this.prozessKopie;
	}

	public void setProzessKopie(Prozess prozessKopie) {
		this.prozessKopie = prozessKopie;
	}

	public String getOpacSuchfeld() {
		return this.opacSuchfeld;
	}

	public void setOpacSuchfeld(String opacSuchfeld) {
		this.opacSuchfeld = opacSuchfeld;
	}

	public String getOpacKatalog() {
		return this.opacKatalog;
	}

	public void setOpacKatalog(String opacKatalog) {
		this.opacKatalog = opacKatalog;
	}

	public String getOpacSuchbegriff() {
		return this.opacSuchbegriff;
	}

	public void setOpacSuchbegriff(String opacSuchbegriff) {
		this.opacSuchbegriff = opacSuchbegriff;
	}

	/*
	 * Helper
	 */

	/**
	 * Prozesstitel und andere Details generieren ================================================================
	 */
	public void CalcProzesstitel() {
		try {
			generateTitle(null);
		} catch (IOException e) {
			Helper.setFehlerMeldung("IOException", e.getMessage());
		}
	}

	public String generateTitle(Map<String, String> genericFields) throws IOException {
		String currentAuthors = "";
		String currentTitle = "";
		int counter = 0;
		for (AdditionalField field : this.additionalFields) {
			if (field.getAutogenerated() && field.getWert().isEmpty()) {
				field.setWert(String.valueOf(System.currentTimeMillis() + counter));
				counter++;
			}
			if (field.getMetadata() != null && field.getMetadata().equals("TitleDocMain") && currentTitle.length() == 0) {
				currentTitle = field.getWert();
			} else if (field.getMetadata() != null && field.getMetadata().equals("ListOfCreators") && currentAuthors.length() == 0) {
				currentAuthors = field.getWert();
			}

		}
		String newTitle = "";
		String titeldefinition = "";
		ConfigProjects cp = new ConfigProjects(this.prozessVorlage.getProjekt().getTitel());

		int count = cp.getParamList("createNewProcess.itemlist.processtitle").size();
		for (int i = 0; i < count; i++) {
			String titel = cp.getParamString("createNewProcess.itemlist.processtitle(" + i + ")");
			String isdoctype = cp.getParamString("createNewProcess.itemlist.processtitle(" + i + ")[@isdoctype]");
			String isnotdoctype = cp.getParamString("createNewProcess.itemlist.processtitle(" + i + ")[@isnotdoctype]");

			if (titel == null) {
				titel = "";
			}
			if (isdoctype == null) {
				isdoctype = "";
			}
			if (isnotdoctype == null) {
				isnotdoctype = "";
			}

			/* wenn nix angegeben wurde, dann anzeigen */
			if (isdoctype.equals("") && isnotdoctype.equals("")) {
				titeldefinition = titel;
				break;
			}
		      
            /* wenn beides angegeben wurde */
            if (!isdoctype.equals("") && !isnotdoctype.equals("") && StringUtils.containsIgnoreCase(isdoctype, this.docType)
                    && !StringUtils.containsIgnoreCase(isnotdoctype, this.docType)) {
                titeldefinition = titel;
                break;
            }

            /* wenn nur pflicht angegeben wurde */
            if (isnotdoctype.equals("") && StringUtils.containsIgnoreCase(isdoctype, this.docType)) {
                titeldefinition = titel;
                break;
            }
            /* wenn nur "darf nicht" angegeben wurde */
            if (isdoctype.equals("") && !StringUtils.containsIgnoreCase(isnotdoctype, this.docType)) {
                titeldefinition = titel;
                break;
            }
		}

		StringTokenizer tokenizer = new StringTokenizer(titeldefinition, "+");
		/* jetzt den Bandtitel parsen */
		while (tokenizer.hasMoreTokens()) {
			String myString = tokenizer.nextToken();
			/*
			 * wenn der String mit ' anfängt und mit ' endet, dann den Inhalt so übernehmen
			 */
			if (myString.startsWith("'") && myString.endsWith("'")) {
				newTitle += myString.substring(1, myString.length() - 1);
			} else if (myString.startsWith("#")) {
				/*
				 * resolve strings beginning with # from generic fields
				 */
				if (genericFields != null) {
					String genericValue = genericFields.get(myString);
					if (genericValue != null) {
						newTitle += genericValue;
					}
				}
			} else {
				/* andernfalls den string als Feldnamen auswerten */
				for (Iterator<AdditionalField> it2 = this.additionalFields.iterator(); it2.hasNext();) {
					AdditionalField myField = it2.next();

					/*
					 * wenn es das ATS oder TSL-Feld ist, dann den berechneten atstsl einsetzen, sofern noch nicht vorhanden
					 */
					if ((myField.getTitel().equals("ATS") || myField.getTitel().equals("TSL")) && myField.getShowDependingOnDoctype()
							&& (myField.getWert() == null || myField.getWert().equals(""))) {
						if (atstsl == null || atstsl.length() == 0) {
							atstsl = createAtstsl(currentTitle, currentAuthors);
						}
						myField.setWert(this.atstsl);
					}

					/* den Inhalt zum Titel hinzufügen */
					if (myField.getTitel().equals(myString) && myField.getShowDependingOnDoctype() && myField.getWert() != null) {
						newTitle += CalcProzesstitelCheck(myField.getTitel(), myField.getWert());
					}
				}
			}
		}

		if (newTitle.endsWith("_")) {
			newTitle = newTitle.substring(0, newTitle.length() - 1);
		}
        // remove non-ascii characters for the sake of TIFF header limits
        String filteredTitle = newTitle.replaceAll("[^\\p{ASCII}]", "");
        prozessKopie.setTitel(filteredTitle);
		CalcTiffheader();
		return filteredTitle;
	}

	/* =============================================================== */

	private String CalcProzesstitelCheck(String inFeldName, String inFeldWert) {
		String rueckgabe = inFeldWert;

		/*
		 * -------------------------------- Bandnummer --------------------------------
		 */
		if (inFeldName.equals("Bandnummer") || inFeldName.equals("Volume number")) {
			try {
				int bandint = Integer.parseInt(inFeldWert);
				java.text.DecimalFormat df = new java.text.DecimalFormat("#0000");
				rueckgabe = df.format(bandint);
			} catch (NumberFormatException e) {
				if (inFeldName.equals("Bandnummer")) {
					Helper.setFehlerMeldung(Helper.getTranslation("UngueltigeDaten: ") + "Bandnummer ist keine gültige Zahl");
				} else {
					Helper.setFehlerMeldung(Helper.getTranslation("UngueltigeDaten: ") + "Volume number is not a valid number");
				}
			}
			if (rueckgabe != null && rueckgabe.length() < 4) {
				rueckgabe = "0000".substring(rueckgabe.length()) + rueckgabe;
			}
		}

		return rueckgabe;
	}

	/* =============================================================== */

	public void CalcTiffheader() {
		String tif_definition = "";
		ConfigProjects cp = null;
		try {
			cp = new ConfigProjects(this.prozessVorlage.getProjekt().getTitel());
		} catch (IOException e) {
			Helper.setFehlerMeldung("IOException", e.getMessage());
			return;
		}
		tif_definition = cp.getParamString("tifheader." + this.docType, "intranda");

		/*
		 * -------------------------------- evtuelle Ersetzungen --------------------------------
		 */
		tif_definition = tif_definition.replaceAll("\\[\\[", "<");
		tif_definition = tif_definition.replaceAll("\\]\\]", ">");

		/*
		 * -------------------------------- Documentname ist im allgemeinen = Prozesstitel --------------------------------
		 */
		this.tifHeader_documentname = this.prozessKopie.getTitel();
		this.tifHeader_imagedescription = "";
		/*
		 * -------------------------------- Imagedescription --------------------------------
		 */
		StringTokenizer tokenizer = new StringTokenizer(tif_definition, "+");
		/* jetzt den Tiffheader parsen */
		String title = "";
		while (tokenizer.hasMoreTokens()) {
			String myString = tokenizer.nextToken();
			/*
			 * wenn der String mit ' anf�ngt und mit ' endet, dann den Inhalt so übernehmen
			 */
			if (myString.startsWith("'") && myString.endsWith("'") && myString.length() > 2) {
				this.tifHeader_imagedescription += myString.substring(1, myString.length() - 1);
			} else if (myString.equals("$Doctype")) {
				/* wenn der Doctype angegeben werden soll */
				try {
					this.tifHeader_imagedescription += ConfigOpac.getDoctypeByName(this.docType).getTifHeaderType();
				} catch (Throwable t) {
					myLogger.error("Error while reading von opac-config", t);
					Helper.setFehlerMeldung("Error while reading von opac-config", t.getMessage());
				}
			} else {
				/* andernfalls den string als Feldnamen auswerten */
				for (Iterator<AdditionalField> it2 = this.additionalFields.iterator(); it2.hasNext();) {
					AdditionalField myField = it2.next();
					if ((myField.getTitel().equals("Titel") || myField.getTitel().equals("Title")) && myField.getWert() != null
							&& !myField.getWert().equals("")) {
						title = myField.getWert();
					}
					/*
					 * wenn es das ATS oder TSL-Feld ist, dann den berechneten atstsl einsetzen, sofern noch nicht vorhanden
					 */
					if ((myField.getTitel().equals("ATS") || myField.getTitel().equals("TSL")) && myField.getShowDependingOnDoctype()
							&& (myField.getWert() == null || myField.getWert().equals(""))) {
						myField.setWert(this.atstsl);
					}

					/* den Inhalt zum Titel hinzufügen */
					if (myField.getTitel().equals(myString) && myField.getShowDependingOnDoctype() && myField.getWert() != null) {
						this.tifHeader_imagedescription += CalcProzesstitelCheck(myField.getTitel(), myField.getWert());
					}

				}
			}
			// reduce to 255 character
		}
		int length = this.tifHeader_imagedescription.length();
		if (length > 255) {
			try {
				int toCut = length - 255;
				String newTitle = title.substring(0, title.length() - toCut);
				this.tifHeader_imagedescription = this.tifHeader_imagedescription.replace(title, newTitle);
			} catch (IndexOutOfBoundsException e) {
				// TODO: handle exception
			}
		}
	}

	public String downloadDocket() {
		return this.prozessKopie.downloadDocket();
	}

	/**
     * @param imagesGuessed the imagesGuessed to set
	 */
	public void setImagesGuessed(Integer imagesGuessed) {
		if (imagesGuessed == null) {
			imagesGuessed = 0;
		}
		this.guessedImages = imagesGuessed;
	}

	/**
	 * @return the imagesGuessed
	 */
	public Integer getImagesGuessed() {
		return this.guessedImages;
	}

	public String getAddToWikiField() {
		return this.addToWikiField;
	}

	public void setAddToWikiField(String addToWikiField) {
		this.prozessKopie.setWikifield(prozessVorlage.getWikifield());
		this.addToWikiField = addToWikiField;
		if (addToWikiField != null && !addToWikiField.equals("")) {
			Benutzer user = (Benutzer) Helper.getManagedBeanValue("#{LoginForm.myBenutzer}");
			String message = this.addToWikiField + " (" + user.getNachVorname() + ")";
			this.prozessKopie.setWikifield(WikiFieldHelper.getWikiMessage(prozessKopie.getWikifield(), "info", message));
		}
	}

	public static String createAtstsl(String title, String author) {
		StringBuilder result = new StringBuilder(8);
		if (author != null && author.trim().length() > 0) {
			result.append(author.length() > 4 ? author.substring(0, 4) : author);
			result.append(title.length() > 4 ? title.substring(0, 4) : title);
		} else {
			StringTokenizer titleWords = new StringTokenizer(title);
			int wordNo = 1;
			while (titleWords.hasMoreTokens() && wordNo < 5) {
				String word = titleWords.nextToken();
				switch (wordNo) {
				case 1:
					result.append(word.length() > 4 ? word.substring(0, 4) : word);
					break;
				case 2:
				case 3:
					result.append(word.length() > 2 ? word.substring(0, 2) : word);
					break;
				case 4:
					result.append(word.length() > 1 ? word.substring(0, 1) : word);
					break;
				}
				wordNo++;
			}
		}
		return result.toString().replaceAll("[\\W]", ""); // delete umlauts etc.
	}

	/**
	 * The function getHitlist returns the hits for the currenly showing page of
	 * the hitlist as read-only property "hitlist".
	 * 
	 * @return a list of hits to render in the hitlist
	 */
	public List<SelectableHit> getHitlist() {
		if (hitlistPage < 0) {
			return Collections.emptyList();
		}
		int pageSize = getPageSize();
		List<SelectableHit> result = new ArrayList<SelectableHit>(pageSize);
		long firstHit = hitlistPage * pageSize;
		long lastHit = Math.min(firstHit + pageSize - 1, hits - 1);
		for (long index = firstHit; index <= lastHit; index++) {
			try {
			Hit hit = importCatalogue.getHit(hitlist, index, CataloguePlugin.getTimeout());
			result.add(new SelectableHit(hit));
			} catch (RuntimeException e) {
				result.add(new SelectableHit(e.getMessage()));
			}
		}
		return result;
	}

	/**
	 * The function getNumberOfHits() returns the number of hits on the hit list
	 * as read-only property "numberOfHits".
	 * 
	 * @return the number of hits on the hit list
	 */
	public long getNumberOfHits() {
		return hits;
	}

	/**
	 * The function getPageSize() retrieves the desired number of hits on one
	 * page of the hit list from the configuration.
	 * 
	 * @return
	 */
	private int getPageSize() {
		return ConfigMain.getIntParameter(Parameters.HITLIST_PAGE_SIZE, DEFAULT_HITLIST_PAGE_SIZE);
	}

	/**
	 * The function isFirstPage() returns whether the currently showing page of
	 * the hitlist is the first page of it as read-only property "firstPage".
	 * 
	 * @return whether the currently showing page of the hitlist is the first
	 *         one
	 */
	public boolean isFirstPage() {
		return hitlistPage == 0;
	}

	/**
	 * The function getHitlistShowing returns whether the hitlist shall be
	 * rendered or not as read-only property "hitlistShowing".
	 * 
	 * @return whether the hitlist is to be shown or not
	 */
	public boolean isHitlistShowing() {
		return hitlistPage >= 0;
	}

	/**
	 * The function isLastPage() returns whether the currently showing page of
	 * the hitlist is the last page of it as read-only property "lastPage".
	 * 
	 * @return whether the currently showing page of the hitlist is the last one
	 */
	public boolean isLastPage() {
		return (hitlistPage + 1) * getPageSize() > hits - 1;
	}

	/**
	 * The function nextPageClick() is executed if the user clicks the action
	 * link to flip one page foreward in the hit list.
	 */
	public void nextPageClick() {
		hitlistPage++;
	}

	/**
	 * The function previousPageClick() is executed if the user clicks the
	 * action link to flip one page backwards in the hit list.
	 */
	public void previousPageClick() {
		hitlistPage--;
	}

	/**
	 * The function isCalendarButtonShowing tells whether the calendar button
	 * shall show up or not as read-only property "calendarButtonShowing".
	 * 
	 * @return whether the calendar button shall show
	 */
	public boolean isCalendarButtonShowing() {
		try {
			return ConfigOpac.getDoctypeByName(docType).isNewspaper();
		} catch (NullPointerException e) { // may occur if user continues to interact with the page across a restart of the servlet container
			return false;
		} catch (FileNotFoundException e) {
			myLogger.error("Error while reading von opac-config", e);
			Helper.setFehlerMeldung("Error while reading von opac-config", e.getMessage());
			return false;
		}
	}

	/**
	 * Returns the representation of the file holding the document metadata in
	 * memory.
	 * 
	 * @return the metadata file in memory
	 */
	public Fileformat getFileformat() {
		return myRdf;
	}
}<|MERGE_RESOLUTION|>--- conflicted
+++ resolved
@@ -46,11 +46,8 @@
 import javax.faces.model.SelectItem;
 import javax.naming.NamingException;
 
-<<<<<<< HEAD
 import org.apache.commons.configuration.ConfigurationException;
-=======
 import org.apache.commons.io.FilenameUtils;
->>>>>>> 263a6ba6
 import org.apache.commons.lang.StringUtils;
 import org.apache.commons.lang.SystemUtils;
 import org.apache.log4j.Logger;
@@ -447,13 +444,6 @@
 			if (!pluginAvailableFor(opacKatalog)) {
 				return "";
 			}
-<<<<<<< HEAD
-			this.atstsl = this.myImportOpac.getAtstsl();
-			applyCopyingRules(new CopierData(myRdf, prozessVorlage));
-			fillFieldsFromMetadataFile();
-			/* über die Treffer informieren */
-			if (this.myImportOpac.getHitcount() == 0) {
-=======
 
 			String query = QueryBuilder.restrictToField(opacSuchfeld, opacSuchbegriff);
 			query = QueryBuilder.appendAll(query, ConfigOpac.getRestrictionsForCatalogue(opacKatalog));
@@ -463,7 +453,6 @@
 
 			switch ((int) Math.min(hits, Integer.MAX_VALUE)) {
 			case 0:
->>>>>>> 263a6ba6
 				Helper.setFehlerMeldung("No hit found", "");
 				break;
 			case 1:
@@ -510,7 +499,39 @@
 	}
 
 	/**
-<<<<<<< HEAD
+	 * alle Konfigurationseigenschaften und Felder zurücksetzen
+	 * ================================================================
+	 */
+	private void clearValues() {
+		if (this.opacKatalog == null) {
+			this.opacKatalog = "";
+		}
+		this.standardFields = new HashMap<String, Boolean>();
+		this.standardFields.put("collections", true);
+		this.standardFields.put("doctype", true);
+		this.standardFields.put("regelsatz", true);
+		this.standardFields.put("images", true);
+		this.additionalFields = new ArrayList<AdditionalField>();
+		this.tifHeader_documentname = "";
+		this.tifHeader_imagedescription = "";
+	}
+
+	/**
+	 * The method importHit() loads a hit into the display.
+	 * 
+	 * @param hit
+	 *            Hit to load
+	 * @throws PreferencesException
+	 */
+	protected void importHit(Hit hit) throws PreferencesException {
+		myRdf = hit.getFileformat();
+		docType = hit.getDocType();
+		fillFieldsFromMetadataFile();
+		applyCopyingRules(new CopierData(myRdf, prozessVorlage));
+		atstsl = createAtstsl(hit.getTitle(), hit.getAuthors());
+	}
+
+	/**
 	 * Creates a DataCopier with the given configuration, lets it process the
 	 * given data and wraps any errors to display in the front end.
 	 * 
@@ -532,37 +553,6 @@
 				}
 			}
 		}
-=======
-	 * alle Konfigurationseigenschaften und Felder zurücksetzen
-	 * ================================================================
-	 */
-	private void clearValues() {
-		if (this.opacKatalog == null) {
-			this.opacKatalog = "";
-		}
-		this.standardFields = new HashMap<String, Boolean>();
-		this.standardFields.put("collections", true);
-		this.standardFields.put("doctype", true);
-		this.standardFields.put("regelsatz", true);
-		this.standardFields.put("images", true);
-		this.additionalFields = new ArrayList<AdditionalField>();
-		this.tifHeader_documentname = "";
-		this.tifHeader_imagedescription = "";
-	}
-
-	/**
-	 * The method importHit() loads a hit into the display.
-	 * 
-	 * @param hit
-	 *            Hit to load
-	 * @throws PreferencesException
-	 */
-	protected void importHit(Hit hit) throws PreferencesException {
-		myRdf = hit.getFileformat();
-		docType = hit.getDocType();
-		fillFieldsFromMetadataFile();
-		atstsl = createAtstsl(hit.getTitle(), hit.getAuthors());
->>>>>>> 263a6ba6
 	}
 
 	/**
