--- conflicted
+++ resolved
@@ -107,7 +107,6 @@
 import de.unigoettingen.sub.search.opac.ConfigOpacDoctype;
 
 public class ProzesskopieForm {
-<<<<<<< HEAD
 	private static final Logger myLogger = Logger.getLogger(ProzesskopieForm.class);
 	private final Helper help = new Helper();
 	UghHelper ughHelper = new UghHelper();
@@ -314,8 +313,7 @@
 		    myImportOpac = (IOpacPlugin) PluginLoader.getPluginByTitle(PluginType.Opac, coc.getOpacType());
 		    
 			/* den Opac abfragen und ein RDF draus bauen lassen */
-			this.myRdf = this.myImportOpac.search(this.opacSuchfeld, this.opacSuchbegriff, coc, this.prozessKopie
-					.getRegelsatz().getPreferences());
+            this.myRdf = this.myImportOpac.search(this.opacSuchfeld, this.opacSuchbegriff, coc, this.prozessKopie.getRegelsatz().getPreferences());
 			if (this.myImportOpac.getOpacDocType() != null) {
 				this.docType = this.myImportOpac.getOpacDocType().getTitle();
 			}
@@ -418,8 +416,7 @@
 	 * 
 	 * @throws DAOException
 	 * @throws NamingException
-	 * @throws SQLException
-	 *             ============================================================== ==
+     * @throws SQLException ============================================================== ==
 	 */
 	public String TemplateAuswahlAuswerten() throws DAOException {
 		/* den ausgewählten Prozess laden */
@@ -539,7 +536,8 @@
 			if ((field.getWert() == null || field.getWert().equals("")) && field.isRequired() && field.getShowDependingOnDoctype()
 					&& (StringUtils.isBlank(field.getWert()))) {
 				valide = false;
-				Helper.setFehlerMeldung(Helper.getTranslation("UnvollstaendigeDaten") + " " + field.getTitel() + " " + Helper.getTranslation("ProcessCreationErrorFieldIsEmpty")); 
+                Helper.setFehlerMeldung(Helper.getTranslation("UnvollstaendigeDaten") + " " + field.getTitel() + " "
+                        + Helper.getTranslation("ProcessCreationErrorFieldIsEmpty"));
 
 			}
 		}
@@ -941,1127 +939,8 @@
 	}
 
 	public void setDocType(String docType) {
+        if (this.docType.equals(docType)) {
 		this.docType = docType;
-	}
-
-	public Collection<SelectItem> getArtists() {
-		ArrayList<SelectItem> artisten = new ArrayList<SelectItem>();
-		StringTokenizer tokenizer = new StringTokenizer(ConfigMain.getParameter("TiffHeaderArtists"), "|");
-		boolean tempBol = true;
-		while (tokenizer.hasMoreTokens()) {
-			String tok = tokenizer.nextToken();
-			if (tempBol) {
-				artisten.add(new SelectItem(tok));
-			}
-			tempBol = !tempBol;
-		}
-		return artisten;
-	}
-
-	public Prozess getProzessVorlage() {
-		return this.prozessVorlage;
-	}
-
-	public void setProzessVorlage(Prozess prozessVorlage) {
-		this.prozessVorlage = prozessVorlage;
-	}
-
-	public Integer getAuswahl() {
-		return this.auswahl;
-	}
-
-	public void setAuswahl(Integer auswahl) {
-		this.auswahl = auswahl;
-	}
-
-	public List<AdditionalField> getAdditionalFields() {
-		return this.additionalFields;
-	}
-
-	/*
-	 * this is needed for GUI, render multiple select only if this is false if this is true use the only choice
-	 * 
-	 * @author Wulf
-	 */
-	public boolean isSingleChoiceCollection() {
-		return (getPossibleDigitalCollections() != null && getPossibleDigitalCollections().size() == 1);
-
-	}
-
-	/*
-	 * this is needed for GUI, render multiple select only if this is false if isSingleChoiceCollection is true use this choice
-	 * 
-	 * @author Wulf
-	 */
-	public String getDigitalCollectionIfSingleChoice() {
-		List<String> pdc = getPossibleDigitalCollections();
-		if (pdc.size() == 1) {
-			return pdc.get(0);
-		} else {
-			return null;
-		}
-	}
-
-	public List<String> getPossibleDigitalCollections() {
-		return this.possibleDigitalCollection;
-	}
-
-	@SuppressWarnings("unchecked")
-	private void initializePossibleDigitalCollections() {
-		this.possibleDigitalCollection = new ArrayList<String>();
-		ArrayList<String> defaultCollections = new ArrayList<String>();
-
-		String filename = this.help.getGoobiConfigDirectory() + "goobi_digitalCollections.xml";
-		if (!(new File(filename).exists())) {
-			Helper.setFehlerMeldung("File not found: ", filename);
-			return;
-		}
-		this.digitalCollections = new ArrayList<String>();
-		try {
-			/* Datei einlesen und Root ermitteln */
-			SAXBuilder builder = new SAXBuilder();
-			Document doc = builder.build(new File(filename));
-			Element root = doc.getRootElement();
-			/* alle Projekte durchlaufen */
-			List<Element> projekte = root.getChildren();
-			for (Iterator<Element> iter = projekte.iterator(); iter.hasNext();) {
-				Element projekt = iter.next();
-
-				// collect default collections
-				if (projekt.getName().equals("default")) {
-					List<Element> myCols = projekt.getChildren("DigitalCollection");
-					for (Iterator<Element> it2 = myCols.iterator(); it2.hasNext();) {
-						Element col = it2.next();
-						
-						if (col.getAttribute("default") != null && col.getAttributeValue("default").equalsIgnoreCase("true")) {
-							digitalCollections.add(col.getText());
-						}
-					
-						defaultCollections.add(col.getText());
-					}
-				} else {
-					// run through the projects
-					List<Element> projektnamen = projekt.getChildren("name");
-					for (Iterator<Element> iterator = projektnamen.iterator(); iterator.hasNext();) {
-						Element projektname = iterator.next();
-						// all all collections to list
-						if (projektname.getText().equalsIgnoreCase(this.prozessKopie.getProjekt().getTitel())) {
-							List<Element> myCols = projekt.getChildren("DigitalCollection");
-							for (Iterator<Element> it2 = myCols.iterator(); it2.hasNext();) {
-								Element col = it2.next();
-								
-								if (col.getAttribute("default") != null && col.getAttributeValue("default").equalsIgnoreCase("true")) {
-									digitalCollections.add(col.getText());
-								}
-							
-								this.possibleDigitalCollection.add(col.getText());
-							}
-						}
-					}
-				}
-			}
-		} catch (JDOMException e1) {
-			myLogger.error("error while parsing digital collections", e1);
-			Helper.setFehlerMeldung("Error while parsing digital collections", e1);
-		} catch (IOException e1) {
-			myLogger.error("error while parsing digital collections", e1);
-			Helper.setFehlerMeldung("Error while parsing digital collections", e1);
-		}
-
-		if (this.possibleDigitalCollection.size() == 0) {
-			this.possibleDigitalCollection = defaultCollections;
-		}
-
-		// if only one collection is possible take it directly
-	
-		if (isSingleChoiceCollection()) {
-			this.digitalCollections.add(getDigitalCollectionIfSingleChoice());
-		}
-	}
-
-	public List<String> getAllOpacCatalogues() {
-		try {
-			return new ConfigOpac().getAllCatalogueTitles();
-		} catch (IOException e) {
-			myLogger.error("Error while reading von opac-config", e);
-			Helper.setFehlerMeldung("Error while reading von opac-config", e);
-			return new ArrayList<String>();
-		}
-	}
-
-	public List<ConfigOpacDoctype> getAllDoctypes() {
-		try {
-			return new ConfigOpac().getAllDoctypes();
-		} catch (IOException e) {
-			myLogger.error("Error while reading von opac-config", e);
-			Helper.setFehlerMeldung("Error while reading von opac-config", e);
-			return new ArrayList<ConfigOpacDoctype>();
-		}
-	}
-
-	/*
-	 * changed, so that on first request list gets set if there is only one choice
-	 */
-	public List<String> getDigitalCollections() {
-		return this.digitalCollections;
-	}
-
-	public void setDigitalCollections(List<String> digitalCollections) {
-		this.digitalCollections = digitalCollections;
-	}
-
-	public HashMap<String, Boolean> getStandardFields() {
-		return this.standardFields;
-	}
-
-	public boolean isUseOpac() {
-		return this.useOpac;
-	}
-
-	public boolean isUseTemplates() {
-		return this.useTemplates;
-	}
-
-	public String getTifHeader_documentname() {
-		return this.tifHeader_documentname;
-	}
-
-	public void setTifHeader_documentname(String tifHeader_documentname) {
-		this.tifHeader_documentname = tifHeader_documentname;
-	}
-
-	public String getTifHeader_imagedescription() {
-		return this.tifHeader_imagedescription;
-	}
-
-	public void setTifHeader_imagedescription(String tifHeader_imagedescription) {
-		this.tifHeader_imagedescription = tifHeader_imagedescription;
-	}
-
-	public Prozess getProzessKopie() {
-		return this.prozessKopie;
-	}
-
-	public void setProzessKopie(Prozess prozessKopie) {
-		this.prozessKopie = prozessKopie;
-	}
-
-	public String getOpacSuchfeld() {
-		return this.opacSuchfeld;
-	}
-
-	public void setOpacSuchfeld(String opacSuchfeld) {
-		this.opacSuchfeld = opacSuchfeld;
-	}
-
-	public String getOpacKatalog() {
-		return this.opacKatalog;
-	}
-
-	public void setOpacKatalog(String opacKatalog) {
-		this.opacKatalog = opacKatalog;
-	}
-
-	public String getOpacSuchbegriff() {
-		return this.opacSuchbegriff;
-	}
-
-	public void setOpacSuchbegriff(String opacSuchbegriff) {
-		this.opacSuchbegriff = opacSuchbegriff;
-	}
-
-	/*
-	 * Helper
-	 */
-
-	/**
-	 * Prozesstitel und andere Details generieren ================================================================
-	 */
-	public void CalcProzesstitel() {
-		String currentAuthors = "";
-		String currentTitle = "";
-		int counter = 0;
-		for (AdditionalField field : this.additionalFields) {
-			if (field.getAutogenerated() && field.getWert().isEmpty()) {
-				field.setWert(String.valueOf(System.currentTimeMillis() + counter));
-				counter++;
-			}
-			if (field.getMetadata() != null && field.getMetadata().equals("TitleDocMain") && currentTitle.length() == 0) {
-				currentTitle = field.getWert();
-			} else if (field.getMetadata() != null && field.getMetadata().equals("ListOfCreators") && currentAuthors.length() == 0) {
-				currentAuthors = field.getWert();
-			}
-
-		}
-		String newTitle = "";
-		String titeldefinition = "";
-		ConfigProjects cp = null;
-		try {
-			cp = new ConfigProjects(this.prozessVorlage.getProjekt().getTitel());
-		} catch (IOException e) {
-			Helper.setFehlerMeldung("IOException", e.getMessage());
-			return;
-		}
-
-		int count = cp.getParamList("createNewProcess.itemlist.processtitle").size();
-		for (int i = 0; i < count; i++) {
-			String titel = cp.getParamString("createNewProcess.itemlist.processtitle(" + i + ")");
-			String isdoctype = cp.getParamString("createNewProcess.itemlist.processtitle(" + i + ")[@isdoctype]");
-			String isnotdoctype = cp.getParamString("createNewProcess.itemlist.processtitle(" + i + ")[@isnotdoctype]");
-
-			if (titel == null) {
-				titel = "";
-			}
-			if (isdoctype == null) {
-				isdoctype = "";
-			}
-			if (isnotdoctype == null) {
-				isnotdoctype = "";
-			}
-
-			/* wenn nix angegeben wurde, dann anzeigen */
-			if (isdoctype.equals("") && isnotdoctype.equals("")) {
-				titeldefinition = titel;
-				break;
-			}
-		      
-            /* wenn beides angegeben wurde */
-            if (!isdoctype.equals("") && !isnotdoctype.equals("") && StringUtils.containsIgnoreCase(isdoctype, this.docType) && !StringUtils.containsIgnoreCase(isnotdoctype, this.docType)) {
-=======
-    private static final Logger myLogger = Logger.getLogger(ProzesskopieForm.class);
-    private Helper help = new Helper();
-    UghHelper ughHelper = new UghHelper();
-    private BeanHelper bHelper = new BeanHelper();
-    private Fileformat myRdf;
-    private String opacSuchfeld = "12";
-    private String opacSuchbegriff;
-    private String opacKatalog;
-    private Prozess prozessVorlage = new Prozess();
-    private Prozess prozessKopie = new Prozess();
-    private IOpacPlugin myImportOpac = null;
-    private ConfigOpac co;
-    /* komplexe Anlage von Vorgängen anhand der xml-Konfiguration */
-    private boolean useOpac;
-    private boolean useTemplates;
-
-    private HashMap<String, Boolean> standardFields;
-    private List<AdditionalField> additionalFields;
-    private List<String> digitalCollections;
-    private String tifHeader_imagedescription = "";
-    private String tifHeader_documentname = "";
-
-    private String naviFirstPage;
-    private Integer auswahl;
-    private String docType;
-    private String atstsl = "";
-    private List<String> possibleDigitalCollection;
-    private Integer guessedImages = 0;
-    private String addToWikiField = "";
-
-    public final static String DIRECTORY_SUFFIX = "_tif";
-
-    public String Prepare() {
-        atstsl = "";
-        Helper.getHibernateSession().refresh(this.prozessVorlage);
-        if (this.prozessVorlage.getContainsUnreachableSteps()) {
-            if (this.prozessVorlage.getSchritteList().size() == 0) {
-                Helper.setFehlerMeldung("noStepsInWorkflow");
-            }
-            for (Schritt s : this.prozessVorlage.getSchritteList()) {
-                if (s.getBenutzergruppenSize() == 0 && s.getBenutzerSize() == 0) {
-                    List<String> param = new ArrayList<String>();
-                    param.add(s.getTitel());
-                    Helper.setFehlerMeldung(Helper.getTranslation("noUserInStep", param));
-                }
-            }
-            return "";
-        }
-
-        clearValues();
-        try {
-            this.co = new ConfigOpac();
-        } catch (IOException e) {
-            myLogger.error("Error while reading von opac-config", e);
-            Helper.setFehlerMeldung("Error while reading von opac-config", e);
-            return null;
-        }
-        readProjectConfigs();
-        this.myRdf = null;
-        this.prozessKopie = new Prozess();
-        this.prozessKopie.setTitel("");
-        this.prozessKopie.setIstTemplate(false);
-        this.prozessKopie.setInAuswahllisteAnzeigen(false);
-        this.prozessKopie.setProjekt(this.prozessVorlage.getProjekt());
-        this.prozessKopie.setRegelsatz(this.prozessVorlage.getRegelsatz());
-        this.prozessKopie.setDocket(this.prozessVorlage.getDocket());
-        this.digitalCollections = new ArrayList<String>();
-
-        /*
-         *  Kopie der Prozessvorlage anlegen
-         */
-        this.bHelper.SchritteKopieren(this.prozessVorlage, this.prozessKopie);
-        this.bHelper.ScanvorlagenKopieren(this.prozessVorlage, this.prozessKopie);
-        this.bHelper.WerkstueckeKopieren(this.prozessVorlage, this.prozessKopie);
-        this.bHelper.EigenschaftenKopieren(this.prozessVorlage, this.prozessKopie);
-
-        initializePossibleDigitalCollections();
-
-        return this.naviFirstPage;
-    }
-
-    private void readProjectConfigs() {
-        /*-------------------------------- 
-         * projektabhängig die richtigen Felder in der Gui anzeigen 
-         * --------------------------------*/
-        ConfigProjects cp = null;
-        try {
-            cp = new ConfigProjects(this.prozessVorlage.getProjekt().getTitel());
-        } catch (IOException e) {
-            Helper.setFehlerMeldung("IOException", e.getMessage());
-            return;
-        }
-
-        this.docType = cp.getParamString("createNewProcess.defaultdoctype", this.co.getAllDoctypes().get(0).getTitle());
-        this.useOpac = cp.getParamBoolean("createNewProcess.opac[@use]");
-        this.useTemplates = cp.getParamBoolean("createNewProcess.templates[@use]");
-        this.naviFirstPage = "ProzessverwaltungKopie1";
-        if (this.opacKatalog.equals("")) {
-            this.opacKatalog = cp.getParamString("createNewProcess.opac.catalogue");
-        }
-
-        /*
-         * -------------------------------- die auszublendenden Standard-Felder ermitteln --------------------------------
-         */
-        for (String t : cp.getParamList("createNewProcess.itemlist.hide")) {
-            this.standardFields.put(t, false);
-        }
-
-        /*
-         * -------------------------------- die einzublendenen (zusätzlichen) Eigenschaften ermitteln --------------------------------
-         */
-        int count = cp.getParamList("createNewProcess.itemlist.item").size();
-        for (int i = 0; i < count; i++) {
-            AdditionalField fa = new AdditionalField(this);
-            fa.setFrom(cp.getParamString("createNewProcess.itemlist.item(" + i + ")[@from]"));
-            fa.setTitel(cp.getParamString("createNewProcess.itemlist.item(" + i + ")"));
-            fa.setRequired(cp.getParamBoolean("createNewProcess.itemlist.item(" + i + ")[@required]"));
-            fa.setIsdoctype(cp.getParamString("createNewProcess.itemlist.item(" + i + ")[@isdoctype]"));
-            fa.setIsnotdoctype(cp.getParamString("createNewProcess.itemlist.item(" + i + ")[@isnotdoctype]"));
-            // attributes added 30.3.09
-            String test = (cp.getParamString("createNewProcess.itemlist.item(" + i + ")[@initStart]"));
-            fa.setInitStart(test);
-
-            fa.setInitEnd(cp.getParamString("createNewProcess.itemlist.item(" + i + ")[@initEnd]"));
-
-            /*
-             * -------------------------------- Bindung an ein Metadatum eines Docstructs --------------------------------
-             */
-            if (cp.getParamBoolean("createNewProcess.itemlist.item(" + i + ")[@ughbinding]")) {
-                fa.setUghbinding(true);
-                fa.setDocstruct(cp.getParamString("createNewProcess.itemlist.item(" + i + ")[@docstruct]"));
-                fa.setMetadata(cp.getParamString("createNewProcess.itemlist.item(" + i + ")[@metadata]"));
-            }
-            if (cp.getParamBoolean("createNewProcess.itemlist.item(" + i + ")[@autogenerated]")) {
-                fa.setAutogenerated(true);
-            }
-
-            /*
-             * -------------------------------- prüfen, ob das aktuelle Item eine Auswahlliste werden soll --------------------------------
-             */
-            int selectItemCount = cp.getParamList("createNewProcess.itemlist.item(" + i + ").select").size();
-            /* Children durchlaufen und SelectItems erzeugen */
-            if (selectItemCount > 0) {
-                fa.setSelectList(new ArrayList<SelectItem>());
-            }
-            for (int j = 0; j < selectItemCount; j++) {
-                String svalue = cp.getParamString("createNewProcess.itemlist.item(" + i + ").select(" + j + ")[@label]");
-                String sid = cp.getParamString("createNewProcess.itemlist.item(" + i + ").select(" + j + ")");
-                fa.getSelectList().add(new SelectItem(sid, svalue, null));
-            }
-            this.additionalFields.add(fa);
-        }
-    }
-
-    /* =============================================================== */
-
-    public List<SelectItem> getProzessTemplates() throws DAOException {
-        List<SelectItem> myProzessTemplates = new ArrayList<SelectItem>();
-        Session session = Helper.getHibernateSession();
-        Criteria crit = session.createCriteria(Prozess.class);
-        crit.add(Restrictions.eq("istTemplate", Boolean.valueOf(false)));
-        crit.add(Restrictions.eq("inAuswahllisteAnzeigen", Boolean.valueOf(true)));
-        crit.addOrder(Order.asc("titel"));
-
-        /* Einschränkung auf bestimmte Projekte, wenn kein Admin */
-        LoginForm loginForm = (LoginForm) Helper.getManagedBeanValue("#{LoginForm}");
-        Benutzer aktuellerNutzer = loginForm.getMyBenutzer();
-        try {
-            aktuellerNutzer = new BenutzerDAO().get(loginForm.getMyBenutzer().getId());
-        } catch (DAOException e) {
-            myLogger.error(e);
-        }
-        if (aktuellerNutzer != null) {
-            /*
-             * wenn die maximale Berechtigung nicht Admin ist, dann nur bestimmte
-             */
-            if (loginForm.getMaximaleBerechtigung() > 1) {
-                Hibernate.initialize(aktuellerNutzer);
-                Disjunction dis = Restrictions.disjunction();
-                for (Projekt proj : aktuellerNutzer.getProjekteList()) {
-                    dis.add(Restrictions.eq("projekt", proj));
-                }
-                crit.add(dis);
-            }
-        }
-
-        for (Object proz : crit.list()) {
-            myProzessTemplates.add(new SelectItem(((Prozess) proz).getId(), ((Prozess) proz).getTitel(), null));
-        }
-        return myProzessTemplates;
-    }
-
-    /* =============================================================== */
-
-    /**
-     * OpacAnfrage
-     */
-    public String OpacAuswerten() {
-        clearValues();
-        readProjectConfigs();
-        try {
-            ConfigOpacCatalogue coc = new ConfigOpac().getCatalogueByName(opacKatalog);
-
-            myImportOpac = (IOpacPlugin) PluginLoader.getPluginByTitle(PluginType.Opac, coc.getOpacType());
-
-            /* den Opac abfragen und ein RDF draus bauen lassen */
-            this.myRdf = this.myImportOpac.search(this.opacSuchfeld, this.opacSuchbegriff, coc, this.prozessKopie.getRegelsatz().getPreferences());
-            if (this.myImportOpac.getOpacDocType() != null) {
-                this.docType = this.myImportOpac.getOpacDocType().getTitle();
-            }
-            this.atstsl = this.myImportOpac.getAtstsl();
-            fillFieldsFromMetadataFile();
-            /* über die Treffer informieren */
-            if (this.myImportOpac.getHitcount() == 0) {
-                Helper.setFehlerMeldung("No hit found", "");
-            }
-            if (this.myImportOpac.getHitcount() > 1) {
-                Helper.setMeldung(null, "Found more then one hit", " - use first hit");
-            }
-        } catch (Exception e) {
-            Helper.setFehlerMeldung("Error on reading opac ", e);
-        }
-        return "";
-    }
-
-    /* =============================================================== */
-
-    /**
-     * die Eingabefelder für die Eigenschaften mit Inhalten aus der RDF-Datei füllen
-     * 
-     * @throws PreferencesException
-     */
-    private void fillFieldsFromMetadataFile() throws PreferencesException {
-        if (this.myRdf != null) {
-
-            for (AdditionalField field : this.additionalFields) {
-                if (field.isUghbinding() && field.getShowDependingOnDoctype()) {
-                    /* welches Docstruct */
-                    DocStruct myTempStruct = this.myRdf.getDigitalDocument().getLogicalDocStruct();
-                    if (field.getDocstruct().equals("firstchild")) {
-                        try {
-                            myTempStruct = this.myRdf.getDigitalDocument().getLogicalDocStruct().getAllChildren().get(0);
-                        } catch (RuntimeException e) {
-                        }
-                    }
-                    if (field.getDocstruct().equals("boundbook")) {
-                        myTempStruct = this.myRdf.getDigitalDocument().getPhysicalDocStruct();
-                    }
-                    /* welches Metadatum */
-                    try {
-                        if (field.getMetadata().equals("ListOfCreators")) {
-                            /* bei Autoren die Namen zusammenstellen */
-                            String myautoren = "";
-                            if (myTempStruct.getAllPersons() != null) {
-                                for (Person p : myTempStruct.getAllPersons()) {
-                                    myautoren += p.getLastname();
-                                    if (StringUtils.isNotBlank(p.getFirstname())) {
-                                        myautoren += ", " + p.getFirstname();
-                                    }
-                                    myautoren += "; ";
-                                }
-                                if (myautoren.endsWith("; ")) {
-                                    myautoren = myautoren.substring(0, myautoren.length() - 2);
-                                }
-                            }
-                            field.setWert(myautoren);
-                        } else {
-                            /* bei normalen Feldern die Inhalte auswerten */
-                            MetadataType mdt = this.ughHelper.getMetadataType(this.prozessKopie.getRegelsatz().getPreferences(), field.getMetadata());
-                            Metadata md = this.ughHelper.getMetadata(myTempStruct, mdt);
-                            if (md != null) {
-                                field.setWert(md.getValue());
-                                md.setValue(field.getWert().replace("&amp;", "&"));
-                            }
-                        }
-                    } catch (UghHelperException e) {
-                        myLogger.error(e);
-                        Helper.setFehlerMeldung(e.getMessage(), "");
-                    }
-                    if (field.getWert() != null && !field.getWert().equals("")) {
-                        field.setWert(field.getWert().replace("&amp;", "&"));
-                    }
-                } // end if ughbinding
-            }// end for
-        } // end if myrdf==null
-    }
-
-    /**
-     * alle Konfigurationseigenschaften und Felder zurücksetzen ================================================================
-     */
-    private void clearValues() {
-        if (this.opacKatalog == null) {
-            this.opacKatalog = "";
-        }
-        this.standardFields = new HashMap<String, Boolean>();
-        this.standardFields.put("collections", true);
-        this.standardFields.put("doctype", true);
-        this.standardFields.put("regelsatz", true);
-        this.standardFields.put("images", true);
-        this.additionalFields = new ArrayList<AdditionalField>();
-        this.tifHeader_documentname = "";
-        this.tifHeader_imagedescription = "";
-    }
-
-    /**
-     * Auswahl des Prozesses auswerten
-     * 
-     * @throws DAOException
-     * @throws NamingException
-     * @throws SQLException ============================================================== ==
-     */
-    public String TemplateAuswahlAuswerten() throws DAOException {
-        /* den ausgewählten Prozess laden */
-        Prozess tempProzess = new ProzessDAO().get(this.auswahl);
-        if (tempProzess.getWerkstueckeSize() > 0) {
-            /* erstes Werkstück durchlaufen */
-            Werkstueck werk = tempProzess.getWerkstueckeList().get(0);
-            for (Werkstueckeigenschaft eig : werk.getEigenschaften()) {
-                for (AdditionalField field : this.additionalFields) {
-                    if (field.getTitel().equals(eig.getTitel())) {
-                        field.setWert(eig.getWert());
-                    }
-                    if (eig.getTitel().equals("DocType")) {
-                        docType = eig.getWert();
-                    }
-                }
-            }
-        }
-
-        if (tempProzess.getVorlagenSize() > 0) {
-            /* erste Vorlage durchlaufen */
-            Vorlage vor = tempProzess.getVorlagenList().get(0);
-            for (Vorlageeigenschaft eig : vor.getEigenschaften()) {
-                for (AdditionalField field : this.additionalFields) {
-                    if (field.getTitel().equals(eig.getTitel())) {
-                        field.setWert(eig.getWert());
-                    }
-                }
-            }
-        }
-
-        if (tempProzess.getEigenschaftenSize() > 0) {
-            for (Prozesseigenschaft pe : tempProzess.getEigenschaften()) {
-                if (pe.getTitel().equals("digitalCollection")) {
-                    digitalCollections.add(pe.getWert());
-                }
-            }
-        }
-        try {
-            this.myRdf = tempProzess.readMetadataAsTemplateFile();
-        } catch (Exception e) {
-            Helper.setFehlerMeldung("Error on reading template-metadata ", e);
-        }
-
-        /* falls ein erstes Kind vorhanden ist, sind die Collectionen dafür */
-        try {
-            DocStruct colStruct = this.myRdf.getDigitalDocument().getLogicalDocStruct();
-            removeCollections(colStruct);
-            colStruct = colStruct.getAllChildren().get(0);
-            removeCollections(colStruct);
-        } catch (PreferencesException e) {
-            Helper.setFehlerMeldung("Error on creating process", e);
-            myLogger.error("Error on creating process", e);
-        } catch (RuntimeException e) {
-            /*
-             * das Firstchild unterhalb des Topstructs konnte nicht ermittelt werden
-             */
-        }
-
-        return "";
-    }
-
-    /**
-     * Validierung der Eingaben
-     * 
-     * @return sind Fehler bei den Eingaben vorhanden? ================================================================
-     */
-    private boolean isContentValid() {
-        /*
-         * -------------------------------- Vorbedingungen prüfen --------------------------------
-         */
-        boolean valide = true;
-
-        /*
-         * -------------------------------- grundsätzlich den Vorgangstitel prüfen --------------------------------
-         */
-        /* kein Titel */
-        if (this.prozessKopie.getTitel() == null || this.prozessKopie.getTitel().equals("")) {
-            valide = false;
-            Helper.setFehlerMeldung(Helper.getTranslation("UnvollstaendigeDaten") + " " + Helper.getTranslation("ProcessCreationErrorTitleEmpty"));
-        }
-
-        String validateRegEx = ConfigMain.getParameter("validateProzessTitelRegex", "[\\w-]*");
-        if (!this.prozessKopie.getTitel().matches(validateRegEx)) {
-            valide = false;
-            Helper.setFehlerMeldung(Helper.getTranslation("UngueltigerTitelFuerVorgang"));
-        }
-
-        /* prüfen, ob der Prozesstitel schon verwendet wurde */
-        if (this.prozessKopie.getTitel() != null) {
-            long anzahl = 0;
-            try {
-                anzahl = new ProzessDAO().count("from Prozess where titel='" + this.prozessKopie.getTitel() + "'");
-            } catch (DAOException e) {
-                Helper.setFehlerMeldung("Error on reading process information", e.getMessage());
-                valide = false;
-            }
-            if (anzahl > 0) {
-                valide = false;
-                Helper.setFehlerMeldung(Helper.getTranslation("UngueltigeDaten:") + Helper.getTranslation("ProcessCreationErrorTitleAllreadyInUse"));
-            }
-        }
-
-        /*
-         * -------------------------------- Prüfung der standard-Eingaben, die angegeben werden müssen --------------------------------
-         */
-        /* keine Collektion ausgewählt */
-        if (this.standardFields.get("collections") && getDigitalCollections().size() == 0) {
-            valide = false;
-            Helper.setFehlerMeldung(Helper.getTranslation("UnvollstaendigeDaten") + " " + Helper.getTranslation("ProcessCreationErrorNoCollection"));
-        }
-
-        /*
-         * -------------------------------- Prüfung der additional-Eingaben, die angegeben werden müssen --------------------------------
-         */
-        for (AdditionalField field : this.additionalFields) {
-            if ((field.getWert() == null || field.getWert().equals("")) && field.isRequired() && field.getShowDependingOnDoctype()
-                    && (StringUtils.isBlank(field.getWert()))) {
-                valide = false;
-                Helper.setFehlerMeldung(Helper.getTranslation("UnvollstaendigeDaten") + " " + field.getTitel() + " "
-                        + Helper.getTranslation("ProcessCreationErrorFieldIsEmpty"));
-
-            }
-        }
-        return valide;
-    }
-
-    /* =============================================================== */
-
-    public String GoToSeite1() {
-        return this.naviFirstPage;
-    }
-
-    /* =============================================================== */
-
-    public String GoToSeite2() {
-        if (!isContentValid()) {
-            return this.naviFirstPage;
-        } else {
-            return "ProzessverwaltungKopie2";
-        }
-    }
-
-    /**
-     * Anlegen des Prozesses und Speichern der Metadaten ================================================================
-     * 
-     * @throws DAOException
-     * @throws SwapException
-     * @throws WriteException
-     */
-    public String NeuenProzessAnlegen() throws ReadException, IOException, InterruptedException, PreferencesException, SwapException, DAOException,
-            WriteException {
-        Helper.getHibernateSession().evict(this.prozessKopie);
-
-        this.prozessKopie.setId(null);
-        if (!isContentValid()) {
-            return this.naviFirstPage;
-        }
-        EigenschaftenHinzufuegen();
-
-        for (Schritt step : this.prozessKopie.getSchritteList()) {
-            /*
-             * -------------------------------- always save date and user for each step --------------------------------
-             */
-            step.setBearbeitungszeitpunkt(this.prozessKopie.getErstellungsdatum());
-            step.setEditTypeEnum(StepEditType.AUTOMATIC);
-            LoginForm loginForm = (LoginForm) Helper.getManagedBeanValue("#{LoginForm}");
-            if (loginForm != null) {
-                step.setBearbeitungsbenutzer(loginForm.getMyBenutzer());
-            }
-
-            /*
-             * -------------------------------- only if its done, set edit start and end date --------------------------------
-             */
-            if (step.getBearbeitungsstatusEnum() == StepStatus.DONE) {
-                step.setBearbeitungsbeginn(this.prozessKopie.getErstellungsdatum());
-                // this concerns steps, which are set as done right on creation
-                // bearbeitungsbeginn is set to creation timestamp of process
-                // because the creation of it is basically begin of work
-                Date myDate = new Date();
-                step.setBearbeitungszeitpunkt(myDate);
-                step.setBearbeitungsende(myDate);
-            }
-
-        }
-
-        try {
-            this.prozessKopie.setSortHelperImages(this.guessedImages);
-            ProzessDAO dao = new ProzessDAO();
-            dao.save(this.prozessKopie);
-            dao.refresh(this.prozessKopie);
-        } catch (DAOException e) {
-            myLogger.error(e);
-            myLogger.error("error on save: ", e);
-            return "";
-        }
-
-        /*
-         * wenn noch keine RDF-Datei vorhanden ist (weil keine Opac-Abfrage stattfand, dann jetzt eine anlegen
-         */
-        if (this.myRdf == null) {
-            createNewFileformat();
-        }
-
-        /*-------------------------------- 
-         * wenn eine RDF-Konfiguration
-         * vorhanden ist (z.B. aus dem Opac-Import, oder frisch angelegt), dann
-         * diese ergänzen 
-         * --------------------------------*/
-        if (this.myRdf != null) {
-            for (AdditionalField field : this.additionalFields) {
-                if (field.isUghbinding() && field.getShowDependingOnDoctype()) {
-                    /* welches Docstruct */
-                    DocStruct myTempStruct = this.myRdf.getDigitalDocument().getLogicalDocStruct();
-                    DocStruct myTempChild = null;
-                    if (field.getDocstruct().equals("firstchild")) {
-                        try {
-                            myTempStruct = this.myRdf.getDigitalDocument().getLogicalDocStruct().getAllChildren().get(0);
-                        } catch (RuntimeException e) {
-                            /*
-                             * das Firstchild unterhalb des Topstructs konnte nicht ermittelt werden
-                             */
-                        }
-                    }
-                    /*
-                     * falls topstruct und firstchild das Metadatum bekommen sollen
-                     */
-                    if (!field.getDocstruct().equals("firstchild") && field.getDocstruct().contains("firstchild")) {
-                        try {
-                            myTempChild = this.myRdf.getDigitalDocument().getLogicalDocStruct().getAllChildren().get(0);
-                        } catch (RuntimeException e) {
-                        }
-                    }
-                    if (field.getDocstruct().equals("boundbook")) {
-                        myTempStruct = this.myRdf.getDigitalDocument().getPhysicalDocStruct();
-                    }
-                    /* welches Metadatum */
-                    try {
-                        /*
-                         * bis auf die Autoren alle additionals in die Metadaten übernehmen
-                         */
-                        if (!field.getMetadata().equals("ListOfCreators")) {
-                            MetadataType mdt = this.ughHelper.getMetadataType(this.prozessKopie.getRegelsatz().getPreferences(), field.getMetadata());
-                            Metadata md = this.ughHelper.getMetadata(myTempStruct, mdt);
-                            if (md != null) {
-                                md.setValue(field.getWert());
-                            }
-                            /*
-                             * wenn dem Topstruct und dem Firstchild der Wert gegeben werden soll
-                             */
-                            if (myTempChild != null) {
-                                md = this.ughHelper.getMetadata(myTempChild, mdt);
-                                if (md != null) {
-                                    md.setValue(field.getWert());
-                                }
-                            }
-                        }
-                    } catch (Exception e) {
-                        Helper.setFehlerMeldung(e);
-
-                    }
-                } // end if ughbinding
-            }// end for
-
-            /*
-             * -------------------------------- Collectionen hinzufügen --------------------------------
-             */
-            DocStruct colStruct = this.myRdf.getDigitalDocument().getLogicalDocStruct();
-            try {
-                addCollections(colStruct);
-                /* falls ein erstes Kind vorhanden ist, sind die Collectionen dafür */
-                colStruct = colStruct.getAllChildren().get(0);
-                addCollections(colStruct);
-            } catch (RuntimeException e) {
-                /*
-                 * das Firstchild unterhalb des Topstructs konnte nicht ermittelt werden
-                 */
-            }
-
-            /*
-             * -------------------------------- Imagepfad hinzufügen (evtl. vorhandene zunächst löschen) --------------------------------
-             */
-            try {
-                MetadataType mdt = this.ughHelper.getMetadataType(this.prozessKopie, "pathimagefiles");
-                List<? extends Metadata> alleImagepfade = this.myRdf.getDigitalDocument().getPhysicalDocStruct().getAllMetadataByType(mdt);
-                if (alleImagepfade != null && alleImagepfade.size() > 0) {
-                    for (Metadata md : alleImagepfade) {
-                        this.myRdf.getDigitalDocument().getPhysicalDocStruct().getAllMetadata().remove(md);
-                    }
-                }
-                Metadata newmd = new Metadata(mdt);
-                if (SystemUtils.IS_OS_WINDOWS) {
-                    newmd.setValue("file:/" + this.prozessKopie.getImagesDirectory() + this.prozessKopie.getTitel().trim() + DIRECTORY_SUFFIX);
-                } else {
-                    newmd.setValue("file://" + this.prozessKopie.getImagesDirectory() + this.prozessKopie.getTitel().trim() + DIRECTORY_SUFFIX);
-                }
-                this.myRdf.getDigitalDocument().getPhysicalDocStruct().addMetadata(newmd);
-
-                /* Rdf-File schreiben */
-                this.prozessKopie.writeMetadataFile(this.myRdf);
-
-                /*
-                 * -------------------------------- soll der Prozess als Vorlage verwendet werden? --------------------------------
-                 */
-                if (this.useTemplates && this.prozessKopie.isInAuswahllisteAnzeigen()) {
-                    this.prozessKopie.writeMetadataAsTemplateFile(this.myRdf);
-                }
-
-            } catch (ugh.exceptions.DocStructHasNoTypeException e) {
-                Helper.setFehlerMeldung("DocStructHasNoTypeException", e.getMessage());
-                myLogger.error("creation of new process throws an error: ", e);
-            } catch (UghHelperException e) {
-                Helper.setFehlerMeldung("UghHelperException", e.getMessage());
-                myLogger.error("creation of new process throws an error: ", e);
-            } catch (MetadataTypeNotAllowedException e) {
-                Helper.setFehlerMeldung("MetadataTypeNotAllowedException", e.getMessage());
-                myLogger.error("creation of new process throws an error: ", e);
-            }
-
-        }
-
-        // Adding process to history
-        if (!HistoryAnalyserJob.updateHistoryForProcess(this.prozessKopie)) {
-            Helper.setFehlerMeldung("historyNotUpdated");
-            return "";
-        } else {
-            try {
-                new ProzessDAO().save(this.prozessKopie);
-            } catch (DAOException e) {
-                myLogger.error(e);
-                myLogger.error("error on save: ", e);
-                return "";
-            }
-        }
-
-        this.prozessKopie.readMetadataFile();
-
-        /* damit die Sortierung stimmt nochmal einlesen */
-        Helper.getHibernateSession().refresh(this.prozessKopie);
-
-        List<StepObject> steps = StepManager.getStepsForProcess(prozessKopie.getId());
-        for (StepObject s : steps) {
-            if (s.getBearbeitungsstatus() == 1 && s.isTypAutomatisch()) {
-                ScriptThreadWithoutHibernate myThread = new ScriptThreadWithoutHibernate(s);
-                myThread.start();
-            }
-        }
-        return "ProzessverwaltungKopie3";
-
-    }
-
-    /* =============================================================== */
-
-    private void addCollections(DocStruct colStruct) {
-        for (String s : this.digitalCollections) {
-            try {
-                Metadata md = new Metadata(this.ughHelper.getMetadataType(this.prozessKopie.getRegelsatz().getPreferences(), "singleDigCollection"));
-                md.setValue(s);
-                md.setDocStruct(colStruct);
-                colStruct.addMetadata(md);
-            } catch (UghHelperException e) {
-                Helper.setFehlerMeldung(e.getMessage(), "");
-
-            } catch (DocStructHasNoTypeException e) {
-                Helper.setFehlerMeldung(e.getMessage(), "");
-
-            } catch (MetadataTypeNotAllowedException e) {
-                Helper.setFehlerMeldung(e.getMessage(), "");
-
-            }
-        }
-    }
-
-    /**
-     * alle Kollektionen eines übergebenen DocStructs entfernen ================================================================
-     */
-    private void removeCollections(DocStruct colStruct) {
-        try {
-            MetadataType mdt = this.ughHelper.getMetadataType(this.prozessKopie.getRegelsatz().getPreferences(), "singleDigCollection");
-            ArrayList<Metadata> myCollections = new ArrayList<Metadata>(colStruct.getAllMetadataByType(mdt));
-            if (myCollections != null && myCollections.size() > 0) {
-                for (Metadata md : myCollections) {
-                    colStruct.removeMetadata(md);
-                }
-            }
-        } catch (UghHelperException e) {
-            Helper.setFehlerMeldung(e.getMessage(), "");
-            myLogger.error(e);
-        } catch (DocStructHasNoTypeException e) {
-            Helper.setFehlerMeldung(e.getMessage(), "");
-            myLogger.error(e);
-        }
-    }
-
-    /* =============================================================== */
-
-    private void createNewFileformat() {
-        Prefs myPrefs = this.prozessKopie.getRegelsatz().getPreferences();
-        try {
-            DigitalDocument dd = new DigitalDocument();
-            Fileformat ff = new XStream(myPrefs);
-            ff.setDigitalDocument(dd);
-            /* BoundBook hinzufügen */
-            DocStructType dst = myPrefs.getDocStrctTypeByName("BoundBook");
-            DocStruct dsBoundBook = dd.createDocStruct(dst);
-            dd.setPhysicalDocStruct(dsBoundBook);
-
-            /* Monographie */
-            if (!this.co.getDoctypeByName(this.docType).isPeriodical() && !this.co.getDoctypeByName(this.docType).isMultiVolume()) {
-                DocStructType dsty = myPrefs.getDocStrctTypeByName(this.co.getDoctypeByName(this.docType).getRulesetType());
-                DocStruct ds = dd.createDocStruct(dsty);
-                dd.setLogicalDocStruct(ds);
-                this.myRdf = ff;
-            }
-
-            /* Zeitschrift */
-            else if (this.co.getDoctypeByName(this.docType).isPeriodical()) {
-                DocStructType dsty = myPrefs.getDocStrctTypeByName("Periodical");
-                DocStruct ds = dd.createDocStruct(dsty);
-                dd.setLogicalDocStruct(ds);
-
-                DocStructType dstyvolume = myPrefs.getDocStrctTypeByName("PeriodicalVolume");
-                DocStruct dsvolume = dd.createDocStruct(dstyvolume);
-                ds.addChild(dsvolume);
-                this.myRdf = ff;
-            }
-
-            /* MultivolumeBand */
-            else if (this.co.getDoctypeByName(this.docType).isMultiVolume()) {
-                DocStructType dsty = myPrefs.getDocStrctTypeByName("MultiVolumeWork");
-                DocStruct ds = dd.createDocStruct(dsty);
-                dd.setLogicalDocStruct(ds);
-
-                DocStructType dstyvolume = myPrefs.getDocStrctTypeByName("Volume");
-                DocStruct dsvolume = dd.createDocStruct(dstyvolume);
-                ds.addChild(dsvolume);
-                this.myRdf = ff;
-            }
-            if (this.docType.equals("volumerun")) {
-                DocStructType dsty = myPrefs.getDocStrctTypeByName("VolumeRun");
-                DocStruct ds = dd.createDocStruct(dsty);
-                dd.setLogicalDocStruct(ds);
-
-                DocStructType dstyvolume = myPrefs.getDocStrctTypeByName("Record");
-                DocStruct dsvolume = dd.createDocStruct(dstyvolume);
-                ds.addChild(dsvolume);
-                this.myRdf = ff;
-            }
-
-        } catch (TypeNotAllowedForParentException e) {
-            myLogger.error(e);
-        } catch (TypeNotAllowedAsChildException e) {
-            myLogger.error(e);
-        } catch (PreferencesException e) {
-            myLogger.error(e);
-        }
-    }
-
-    private void EigenschaftenHinzufuegen() {
-        /*
-         * -------------------------------- Vorlageneigenschaften initialisieren --------------------------------
-         */
-        Vorlage vor;
-        if (this.prozessKopie.getVorlagenSize() > 0) {
-            vor = this.prozessKopie.getVorlagenList().get(0);
-        } else {
-            vor = new Vorlage();
-            vor.setProzess(this.prozessKopie);
-            Set<Vorlage> vorlagen = new HashSet<Vorlage>();
-            vorlagen.add(vor);
-            this.prozessKopie.setVorlagen(vorlagen);
-        }
-
-        /*
-         * -------------------------------- Werkstückeigenschaften initialisieren --------------------------------
-         */
-        Werkstueck werk;
-        if (this.prozessKopie.getWerkstueckeSize() > 0) {
-            werk = this.prozessKopie.getWerkstueckeList().get(0);
-        } else {
-            werk = new Werkstueck();
-            werk.setProzess(this.prozessKopie);
-            Set<Werkstueck> werkstuecke = new HashSet<Werkstueck>();
-            werkstuecke.add(werk);
-            this.prozessKopie.setWerkstuecke(werkstuecke);
-        }
-
-        /*
-         * -------------------------------- jetzt alle zusätzlichen Felder durchlaufen und die Werte hinzufügen --------------------------------
-         */
-        BeanHelper bh = new BeanHelper();
-        for (AdditionalField field : this.additionalFields) {
-            if (field.getShowDependingOnDoctype()) {
-                if (field.getFrom().equals("werk")) {
-                    bh.EigenschaftHinzufuegen(werk, field.getTitel(), field.getWert());
-                }
-                if (field.getFrom().equals("vorlage")) {
-                    bh.EigenschaftHinzufuegen(vor, field.getTitel(), field.getWert());
-                }
-                if (field.getFrom().equals("prozess")) {
-                    bh.EigenschaftHinzufuegen(this.prozessKopie, field.getTitel(), field.getWert());
-                }
-            }
-        }
-
-        for (String col : digitalCollections) {
-            bh.EigenschaftHinzufuegen(prozessKopie, "digitalCollection", col);
-        }
-        /* Doctype */
-        bh.EigenschaftHinzufuegen(werk, "DocType", this.docType);
-        /* Tiffheader */
-        bh.EigenschaftHinzufuegen(werk, "TifHeaderImagedescription", this.tifHeader_imagedescription);
-        bh.EigenschaftHinzufuegen(werk, "TifHeaderDocumentname", this.tifHeader_documentname);
-        bh.EigenschaftHinzufuegen(prozessKopie, "Template", prozessVorlage.getTitel());
-        bh.EigenschaftHinzufuegen(prozessKopie, "TemplateID", String.valueOf(prozessVorlage.getId()));
-    }
-
-    public String getDocType() {
-        return this.docType;
-    }
-
-    public void setDocType(String docType) {
-        if (this.docType.equals(docType)) {
-            this.docType = docType;
         } else {
 
             if (myRdf != null) {
@@ -2128,293 +1007,292 @@
                 }
             }
         }
-    }
-
-    public Collection<SelectItem> getArtists() {
-        ArrayList<SelectItem> artisten = new ArrayList<SelectItem>();
-        StringTokenizer tokenizer = new StringTokenizer(ConfigMain.getParameter("TiffHeaderArtists"), "|");
-        boolean tempBol = true;
-        while (tokenizer.hasMoreTokens()) {
-            String tok = tokenizer.nextToken();
-            if (tempBol) {
-                artisten.add(new SelectItem(tok));
-            }
-            tempBol = !tempBol;
-        }
-        return artisten;
-    }
-
-    public Prozess getProzessVorlage() {
-        return this.prozessVorlage;
-    }
-
-    public void setProzessVorlage(Prozess prozessVorlage) {
-        this.prozessVorlage = prozessVorlage;
-    }
-
-    public Integer getAuswahl() {
-        return this.auswahl;
-    }
-
-    public void setAuswahl(Integer auswahl) {
-        this.auswahl = auswahl;
-    }
-
-    public List<AdditionalField> getAdditionalFields() {
-        return this.additionalFields;
-    }
-
-    /*
-     * this is needed for GUI, render multiple select only if this is false if this is true use the only choice
-     * 
-     * @author Wulf
-     */
-    public boolean isSingleChoiceCollection() {
-        return (getPossibleDigitalCollections() != null && getPossibleDigitalCollections().size() == 1);
-
-    }
-
-    /*
-     * this is needed for GUI, render multiple select only if this is false if isSingleChoiceCollection is true use this choice
-     * 
-     * @author Wulf
-     */
-    public String getDigitalCollectionIfSingleChoice() {
-        List<String> pdc = getPossibleDigitalCollections();
-        if (pdc.size() == 1) {
-            return pdc.get(0);
-        } else {
-            return null;
-        }
-    }
-
-    public List<String> getPossibleDigitalCollections() {
-        return this.possibleDigitalCollection;
-    }
-
-    @SuppressWarnings("unchecked")
-    private void initializePossibleDigitalCollections() {
-        this.possibleDigitalCollection = new ArrayList<String>();
-        ArrayList<String> defaultCollections = new ArrayList<String>();
-
-        String filename = this.help.getGoobiConfigDirectory() + "goobi_digitalCollections.xml";
-        if (!(new File(filename).exists())) {
-            Helper.setFehlerMeldung("File not found: ", filename);
-            return;
-        }
-        this.digitalCollections = new ArrayList<String>();
-        try {
-            /* Datei einlesen und Root ermitteln */
-            SAXBuilder builder = new SAXBuilder();
-            Document doc = builder.build(new File(filename));
-            Element root = doc.getRootElement();
-            /* alle Projekte durchlaufen */
-            List<Element> projekte = root.getChildren();
-            for (Iterator<Element> iter = projekte.iterator(); iter.hasNext();) {
-                Element projekt = iter.next();
-
-                // collect default collections
-                if (projekt.getName().equals("default")) {
-                    List<Element> myCols = projekt.getChildren("DigitalCollection");
-                    for (Iterator<Element> it2 = myCols.iterator(); it2.hasNext();) {
-                        Element col = it2.next();
-
-                        if (col.getAttribute("default") != null && col.getAttributeValue("default").equalsIgnoreCase("true")) {
-                            digitalCollections.add(col.getText());
-                        }
-
-                        defaultCollections.add(col.getText());
-                    }
-                } else {
-                    // run through the projects
-                    List<Element> projektnamen = projekt.getChildren("name");
-                    for (Iterator<Element> iterator = projektnamen.iterator(); iterator.hasNext();) {
-                        Element projektname = iterator.next();
-                        // all all collections to list
-                        if (projektname.getText().equalsIgnoreCase(this.prozessKopie.getProjekt().getTitel())) {
-                            List<Element> myCols = projekt.getChildren("DigitalCollection");
-                            for (Iterator<Element> it2 = myCols.iterator(); it2.hasNext();) {
-                                Element col = it2.next();
-
-                                if (col.getAttribute("default") != null && col.getAttributeValue("default").equalsIgnoreCase("true")) {
-                                    digitalCollections.add(col.getText());
-                                }
-
-                                this.possibleDigitalCollection.add(col.getText());
-                            }
-                        }
-                    }
-                }
-            }
-        } catch (JDOMException e1) {
-            myLogger.error("error while parsing digital collections", e1);
-            Helper.setFehlerMeldung("Error while parsing digital collections", e1);
-        } catch (IOException e1) {
-            myLogger.error("error while parsing digital collections", e1);
-            Helper.setFehlerMeldung("Error while parsing digital collections", e1);
-        }
-
-        if (this.possibleDigitalCollection.size() == 0) {
-            this.possibleDigitalCollection = defaultCollections;
-        }
-
-        // if only one collection is possible take it directly
-
-        if (isSingleChoiceCollection()) {
-            this.digitalCollections.add(getDigitalCollectionIfSingleChoice());
-        }
-    }
-
-    public List<String> getAllOpacCatalogues() {
-        try {
-            return new ConfigOpac().getAllCatalogueTitles();
-        } catch (IOException e) {
-            myLogger.error("Error while reading von opac-config", e);
-            Helper.setFehlerMeldung("Error while reading von opac-config", e);
-            return new ArrayList<String>();
-        }
-    }
-
-    public List<ConfigOpacDoctype> getAllDoctypes() {
-        try {
-            return new ConfigOpac().getAllDoctypes();
-        } catch (IOException e) {
-            myLogger.error("Error while reading von opac-config", e);
-            Helper.setFehlerMeldung("Error while reading von opac-config", e);
-            return new ArrayList<ConfigOpacDoctype>();
-        }
-    }
-
-    /*
-     * changed, so that on first request list gets set if there is only one choice
-     */
-    public List<String> getDigitalCollections() {
-        return this.digitalCollections;
-    }
-
-    public void setDigitalCollections(List<String> digitalCollections) {
-        this.digitalCollections = digitalCollections;
-    }
-
-    public HashMap<String, Boolean> getStandardFields() {
-        return this.standardFields;
-    }
-
-    public boolean isUseOpac() {
-        return this.useOpac;
-    }
-
-    public boolean isUseTemplates() {
-        return this.useTemplates;
-    }
-
-    public String getTifHeader_documentname() {
-        return this.tifHeader_documentname;
-    }
-
-    public void setTifHeader_documentname(String tifHeader_documentname) {
-        this.tifHeader_documentname = tifHeader_documentname;
-    }
-
-    public String getTifHeader_imagedescription() {
-        return this.tifHeader_imagedescription;
-    }
-
-    public void setTifHeader_imagedescription(String tifHeader_imagedescription) {
-        this.tifHeader_imagedescription = tifHeader_imagedescription;
-    }
-
-    public Prozess getProzessKopie() {
-        return this.prozessKopie;
-    }
-
-    public void setProzessKopie(Prozess prozessKopie) {
-        this.prozessKopie = prozessKopie;
-    }
-
-    public String getOpacSuchfeld() {
-        return this.opacSuchfeld;
-    }
-
-    public void setOpacSuchfeld(String opacSuchfeld) {
-        this.opacSuchfeld = opacSuchfeld;
-    }
-
-    public String getOpacKatalog() {
-        return this.opacKatalog;
-    }
-
-    public void setOpacKatalog(String opacKatalog) {
-        this.opacKatalog = opacKatalog;
-    }
-
-    public String getOpacSuchbegriff() {
-        return this.opacSuchbegriff;
-    }
-
-    public void setOpacSuchbegriff(String opacSuchbegriff) {
-        this.opacSuchbegriff = opacSuchbegriff;
-    }
-
-    /*
-     * Helper
-     */
-
-    /**
-     * Prozesstitel und andere Details generieren ================================================================
-     */
-    public void CalcProzesstitel() {
-        String currentAuthors = "";
-        String currentTitle = "";
-        int counter = 0;
-        for (AdditionalField field : this.additionalFields) {
-            if (field.getAutogenerated() && field.getWert().isEmpty()) {
-                field.setWert(String.valueOf(System.currentTimeMillis() + counter));
-                counter++;
-            }
-            if (field.getMetadata() != null && field.getMetadata().equals("TitleDocMain") && currentTitle.length() == 0) {
-                currentTitle = field.getWert();
-            } else if (field.getMetadata() != null && field.getMetadata().equals("ListOfCreators") && currentAuthors.length() == 0) {
-                currentAuthors = field.getWert();
-            }
-
-        }
-        String newTitle = "";
-        String titeldefinition = "";
-        ConfigProjects cp = null;
-        try {
-            cp = new ConfigProjects(this.prozessVorlage.getProjekt().getTitel());
-        } catch (IOException e) {
-            Helper.setFehlerMeldung("IOException", e.getMessage());
-            return;
-        }
-
-        int count = cp.getParamList("createNewProcess.itemlist.processtitle").size();
-        for (int i = 0; i < count; i++) {
-            String titel = cp.getParamString("createNewProcess.itemlist.processtitle(" + i + ")");
-            String isdoctype = cp.getParamString("createNewProcess.itemlist.processtitle(" + i + ")[@isdoctype]");
-            String isnotdoctype = cp.getParamString("createNewProcess.itemlist.processtitle(" + i + ")[@isnotdoctype]");
-
-            if (titel == null) {
-                titel = "";
-            }
-            if (isdoctype == null) {
-                isdoctype = "";
-            }
-            if (isnotdoctype == null) {
-                isnotdoctype = "";
-            }
-
-            /* wenn nix angegeben wurde, dann anzeigen */
-            if (isdoctype.equals("") && isnotdoctype.equals("")) {
-                titeldefinition = titel;
-                break;
-            }
-
+	}
+
+	public Collection<SelectItem> getArtists() {
+		ArrayList<SelectItem> artisten = new ArrayList<SelectItem>();
+		StringTokenizer tokenizer = new StringTokenizer(ConfigMain.getParameter("TiffHeaderArtists"), "|");
+		boolean tempBol = true;
+		while (tokenizer.hasMoreTokens()) {
+			String tok = tokenizer.nextToken();
+			if (tempBol) {
+				artisten.add(new SelectItem(tok));
+			}
+			tempBol = !tempBol;
+		}
+		return artisten;
+	}
+
+	public Prozess getProzessVorlage() {
+		return this.prozessVorlage;
+	}
+
+	public void setProzessVorlage(Prozess prozessVorlage) {
+		this.prozessVorlage = prozessVorlage;
+	}
+
+	public Integer getAuswahl() {
+		return this.auswahl;
+	}
+
+	public void setAuswahl(Integer auswahl) {
+		this.auswahl = auswahl;
+	}
+
+	public List<AdditionalField> getAdditionalFields() {
+		return this.additionalFields;
+	}
+
+	/*
+	 * this is needed for GUI, render multiple select only if this is false if this is true use the only choice
+	 * 
+	 * @author Wulf
+	 */
+	public boolean isSingleChoiceCollection() {
+		return (getPossibleDigitalCollections() != null && getPossibleDigitalCollections().size() == 1);
+
+	}
+
+	/*
+	 * this is needed for GUI, render multiple select only if this is false if isSingleChoiceCollection is true use this choice
+	 * 
+	 * @author Wulf
+	 */
+	public String getDigitalCollectionIfSingleChoice() {
+		List<String> pdc = getPossibleDigitalCollections();
+		if (pdc.size() == 1) {
+			return pdc.get(0);
+		} else {
+			return null;
+		}
+	}
+
+	public List<String> getPossibleDigitalCollections() {
+		return this.possibleDigitalCollection;
+	}
+
+	@SuppressWarnings("unchecked")
+	private void initializePossibleDigitalCollections() {
+		this.possibleDigitalCollection = new ArrayList<String>();
+		ArrayList<String> defaultCollections = new ArrayList<String>();
+
+		String filename = this.help.getGoobiConfigDirectory() + "goobi_digitalCollections.xml";
+		if (!(new File(filename).exists())) {
+			Helper.setFehlerMeldung("File not found: ", filename);
+			return;
+		}
+		this.digitalCollections = new ArrayList<String>();
+		try {
+			/* Datei einlesen und Root ermitteln */
+			SAXBuilder builder = new SAXBuilder();
+			Document doc = builder.build(new File(filename));
+			Element root = doc.getRootElement();
+			/* alle Projekte durchlaufen */
+			List<Element> projekte = root.getChildren();
+			for (Iterator<Element> iter = projekte.iterator(); iter.hasNext();) {
+				Element projekt = iter.next();
+
+				// collect default collections
+				if (projekt.getName().equals("default")) {
+					List<Element> myCols = projekt.getChildren("DigitalCollection");
+					for (Iterator<Element> it2 = myCols.iterator(); it2.hasNext();) {
+						Element col = it2.next();
+						
+						if (col.getAttribute("default") != null && col.getAttributeValue("default").equalsIgnoreCase("true")) {
+							digitalCollections.add(col.getText());
+						}
+					
+						defaultCollections.add(col.getText());
+					}
+				} else {
+					// run through the projects
+					List<Element> projektnamen = projekt.getChildren("name");
+					for (Iterator<Element> iterator = projektnamen.iterator(); iterator.hasNext();) {
+						Element projektname = iterator.next();
+						// all all collections to list
+						if (projektname.getText().equalsIgnoreCase(this.prozessKopie.getProjekt().getTitel())) {
+							List<Element> myCols = projekt.getChildren("DigitalCollection");
+							for (Iterator<Element> it2 = myCols.iterator(); it2.hasNext();) {
+								Element col = it2.next();
+								
+								if (col.getAttribute("default") != null && col.getAttributeValue("default").equalsIgnoreCase("true")) {
+									digitalCollections.add(col.getText());
+								}
+							
+								this.possibleDigitalCollection.add(col.getText());
+							}
+						}
+					}
+				}
+			}
+		} catch (JDOMException e1) {
+			myLogger.error("error while parsing digital collections", e1);
+			Helper.setFehlerMeldung("Error while parsing digital collections", e1);
+		} catch (IOException e1) {
+			myLogger.error("error while parsing digital collections", e1);
+			Helper.setFehlerMeldung("Error while parsing digital collections", e1);
+		}
+
+		if (this.possibleDigitalCollection.size() == 0) {
+			this.possibleDigitalCollection = defaultCollections;
+		}
+
+		// if only one collection is possible take it directly
+	
+		if (isSingleChoiceCollection()) {
+			this.digitalCollections.add(getDigitalCollectionIfSingleChoice());
+		}
+	}
+
+	public List<String> getAllOpacCatalogues() {
+		try {
+			return new ConfigOpac().getAllCatalogueTitles();
+		} catch (IOException e) {
+			myLogger.error("Error while reading von opac-config", e);
+			Helper.setFehlerMeldung("Error while reading von opac-config", e);
+			return new ArrayList<String>();
+		}
+	}
+
+	public List<ConfigOpacDoctype> getAllDoctypes() {
+		try {
+			return new ConfigOpac().getAllDoctypes();
+		} catch (IOException e) {
+			myLogger.error("Error while reading von opac-config", e);
+			Helper.setFehlerMeldung("Error while reading von opac-config", e);
+			return new ArrayList<ConfigOpacDoctype>();
+		}
+	}
+
+	/*
+	 * changed, so that on first request list gets set if there is only one choice
+	 */
+	public List<String> getDigitalCollections() {
+		return this.digitalCollections;
+	}
+
+	public void setDigitalCollections(List<String> digitalCollections) {
+		this.digitalCollections = digitalCollections;
+	}
+
+	public HashMap<String, Boolean> getStandardFields() {
+		return this.standardFields;
+	}
+
+	public boolean isUseOpac() {
+		return this.useOpac;
+	}
+
+	public boolean isUseTemplates() {
+		return this.useTemplates;
+	}
+
+	public String getTifHeader_documentname() {
+		return this.tifHeader_documentname;
+	}
+
+	public void setTifHeader_documentname(String tifHeader_documentname) {
+		this.tifHeader_documentname = tifHeader_documentname;
+	}
+
+	public String getTifHeader_imagedescription() {
+		return this.tifHeader_imagedescription;
+	}
+
+	public void setTifHeader_imagedescription(String tifHeader_imagedescription) {
+		this.tifHeader_imagedescription = tifHeader_imagedescription;
+	}
+
+	public Prozess getProzessKopie() {
+		return this.prozessKopie;
+	}
+
+	public void setProzessKopie(Prozess prozessKopie) {
+		this.prozessKopie = prozessKopie;
+	}
+
+	public String getOpacSuchfeld() {
+		return this.opacSuchfeld;
+	}
+
+	public void setOpacSuchfeld(String opacSuchfeld) {
+		this.opacSuchfeld = opacSuchfeld;
+	}
+
+	public String getOpacKatalog() {
+		return this.opacKatalog;
+	}
+
+	public void setOpacKatalog(String opacKatalog) {
+		this.opacKatalog = opacKatalog;
+	}
+
+	public String getOpacSuchbegriff() {
+		return this.opacSuchbegriff;
+	}
+
+	public void setOpacSuchbegriff(String opacSuchbegriff) {
+		this.opacSuchbegriff = opacSuchbegriff;
+	}
+
+	/*
+	 * Helper
+	 */
+
+	/**
+	 * Prozesstitel und andere Details generieren ================================================================
+	 */
+	public void CalcProzesstitel() {
+		String currentAuthors = "";
+		String currentTitle = "";
+		int counter = 0;
+		for (AdditionalField field : this.additionalFields) {
+			if (field.getAutogenerated() && field.getWert().isEmpty()) {
+				field.setWert(String.valueOf(System.currentTimeMillis() + counter));
+				counter++;
+			}
+			if (field.getMetadata() != null && field.getMetadata().equals("TitleDocMain") && currentTitle.length() == 0) {
+				currentTitle = field.getWert();
+			} else if (field.getMetadata() != null && field.getMetadata().equals("ListOfCreators") && currentAuthors.length() == 0) {
+				currentAuthors = field.getWert();
+			}
+
+		}
+		String newTitle = "";
+		String titeldefinition = "";
+		ConfigProjects cp = null;
+		try {
+			cp = new ConfigProjects(this.prozessVorlage.getProjekt().getTitel());
+		} catch (IOException e) {
+			Helper.setFehlerMeldung("IOException", e.getMessage());
+			return;
+		}
+
+		int count = cp.getParamList("createNewProcess.itemlist.processtitle").size();
+		for (int i = 0; i < count; i++) {
+			String titel = cp.getParamString("createNewProcess.itemlist.processtitle(" + i + ")");
+			String isdoctype = cp.getParamString("createNewProcess.itemlist.processtitle(" + i + ")[@isdoctype]");
+			String isnotdoctype = cp.getParamString("createNewProcess.itemlist.processtitle(" + i + ")[@isnotdoctype]");
+
+			if (titel == null) {
+				titel = "";
+			}
+			if (isdoctype == null) {
+				isdoctype = "";
+			}
+			if (isnotdoctype == null) {
+				isnotdoctype = "";
+			}
+
+			/* wenn nix angegeben wurde, dann anzeigen */
+			if (isdoctype.equals("") && isnotdoctype.equals("")) {
+				titeldefinition = titel;
+				break;
+			}
+		      
             /* wenn beides angegeben wurde */
             if (!isdoctype.equals("") && !isnotdoctype.equals("") && StringUtils.containsIgnoreCase(isdoctype, this.docType)
                     && !StringUtils.containsIgnoreCase(isnotdoctype, this.docType)) {
->>>>>>> 53a91228
                 titeldefinition = titel;
                 break;
             }
@@ -2429,7 +1307,6 @@
                 titeldefinition = titel;
                 break;
             }
-<<<<<<< HEAD
 		}
 
 		StringTokenizer tokenizer = new StringTokenizer(titeldefinition, "+");
@@ -2584,8 +1461,7 @@
 	}
 
 	/**
-	 * @param imagesGuessed
-	 *            the imagesGuessed to set
+     * @param imagesGuessed the imagesGuessed to set
 	 */
 	public void setImagesGuessed(Integer imagesGuessed) {
 		if (imagesGuessed == null) {
@@ -2642,189 +1518,4 @@
 		}
 		return result.toString().replaceAll("[\\W]", ""); // delete umlauts etc.
 	}
-=======
-        }
-
-        StringTokenizer tokenizer = new StringTokenizer(titeldefinition, "+");
-        /* jetzt den Bandtitel parsen */
-        while (tokenizer.hasMoreTokens()) {
-            String myString = tokenizer.nextToken();
-            /*
-             * wenn der String mit ' anfängt und mit ' endet, dann den Inhalt so übernehmen
-             */
-            if (myString.startsWith("'") && myString.endsWith("'")) {
-                newTitle += myString.substring(1, myString.length() - 1);
-            } else {
-                /* andernfalls den string als Feldnamen auswerten */
-                for (Iterator<AdditionalField> it2 = this.additionalFields.iterator(); it2.hasNext();) {
-                    AdditionalField myField = it2.next();
-
-                    /*
-                     * wenn es das ATS oder TSL-Feld ist, dann den berechneten atstsl einsetzen, sofern noch nicht vorhanden
-                     */
-                    if ((myField.getTitel().equals("ATS") || myField.getTitel().equals("TSL")) && myField.getShowDependingOnDoctype()
-                            && (myField.getWert() == null || myField.getWert().equals(""))) {
-                        if (atstsl == null || atstsl.length() == 0) {
-                            atstsl = myImportOpac.createAtstsl(currentTitle, currentAuthors);
-                        }
-                        myField.setWert(this.atstsl);
-                    }
-
-                    /* den Inhalt zum Titel hinzufügen */
-                    if (myField.getTitel().equals(myString) && myField.getShowDependingOnDoctype() && myField.getWert() != null) {
-                        newTitle += CalcProzesstitelCheck(myField.getTitel(), myField.getWert());
-                    }
-                }
-            }
-        }
-
-        if (newTitle.endsWith("_")) {
-            newTitle = newTitle.substring(0, newTitle.length() - 1);
-        }
-        // remove non-ascii characters for the sake of TIFF header limits
-        String filteredTitle = newTitle.replaceAll("[^\\p{ASCII}]", "");
-        prozessKopie.setTitel(filteredTitle);
-        CalcTiffheader();
-    }
-
-    /* =============================================================== */
-
-    private String CalcProzesstitelCheck(String inFeldName, String inFeldWert) {
-        String rueckgabe = inFeldWert;
-
-        /*
-         * -------------------------------- Bandnummer --------------------------------
-         */
-        if (inFeldName.equals("Bandnummer") || inFeldName.equals("Volume number")) {
-            try {
-                int bandint = Integer.parseInt(inFeldWert);
-                java.text.DecimalFormat df = new java.text.DecimalFormat("#0000");
-                rueckgabe = df.format(bandint);
-            } catch (NumberFormatException e) {
-                if (inFeldName.equals("Bandnummer")) {
-                    Helper.setFehlerMeldung(Helper.getTranslation("UngueltigeDaten: ") + "Bandnummer ist keine gültige Zahl");
-                } else {
-                    Helper.setFehlerMeldung(Helper.getTranslation("UngueltigeDaten: ") + "Volume number is not a valid number");
-                }
-            }
-            if (rueckgabe != null && rueckgabe.length() < 4) {
-                rueckgabe = "0000".substring(rueckgabe.length()) + rueckgabe;
-            }
-        }
-
-        return rueckgabe;
-    }
-
-    /* =============================================================== */
-
-    public void CalcTiffheader() {
-        String tif_definition = "";
-        ConfigProjects cp = null;
-        try {
-            cp = new ConfigProjects(this.prozessVorlage.getProjekt().getTitel());
-        } catch (IOException e) {
-            Helper.setFehlerMeldung("IOException", e.getMessage());
-            return;
-        }
-        tif_definition = cp.getParamString("tifheader." + this.docType, "intranda");
-
-        /*
-         * -------------------------------- evtuelle Ersetzungen --------------------------------
-         */
-        tif_definition = tif_definition.replaceAll("\\[\\[", "<");
-        tif_definition = tif_definition.replaceAll("\\]\\]", ">");
-
-        /*
-         * -------------------------------- Documentname ist im allgemeinen = Prozesstitel --------------------------------
-         */
-        this.tifHeader_documentname = this.prozessKopie.getTitel();
-        this.tifHeader_imagedescription = "";
-        /*
-         * -------------------------------- Imagedescription --------------------------------
-         */
-        StringTokenizer tokenizer = new StringTokenizer(tif_definition, "+");
-        /* jetzt den Tiffheader parsen */
-        String title = "";
-        while (tokenizer.hasMoreTokens()) {
-            String myString = tokenizer.nextToken();
-            /*
-             * wenn der String mit ' anf�ngt und mit ' endet, dann den Inhalt so übernehmen
-             */
-            if (myString.startsWith("'") && myString.endsWith("'") && myString.length() > 2) {
-                this.tifHeader_imagedescription += myString.substring(1, myString.length() - 1);
-            } else if (myString.equals("$Doctype")) {
-                /* wenn der Doctype angegeben werden soll */
-                this.tifHeader_imagedescription += this.co.getDoctypeByName(this.docType).getTifHeaderType();
-            } else {
-                /* andernfalls den string als Feldnamen auswerten */
-                for (Iterator<AdditionalField> it2 = this.additionalFields.iterator(); it2.hasNext();) {
-                    AdditionalField myField = it2.next();
-                    if ((myField.getTitel().equals("Titel") || myField.getTitel().equals("Title")) && myField.getWert() != null
-                            && !myField.getWert().equals("")) {
-                        title = myField.getWert();
-                    }
-                    /*
-                     * wenn es das ATS oder TSL-Feld ist, dann den berechneten atstsl einsetzen, sofern noch nicht vorhanden
-                     */
-                    if ((myField.getTitel().equals("ATS") || myField.getTitel().equals("TSL")) && myField.getShowDependingOnDoctype()
-                            && (myField.getWert() == null || myField.getWert().equals(""))) {
-                        myField.setWert(this.atstsl);
-                    }
-
-                    /* den Inhalt zum Titel hinzufügen */
-                    if (myField.getTitel().equals(myString) && myField.getShowDependingOnDoctype() && myField.getWert() != null) {
-                        this.tifHeader_imagedescription += CalcProzesstitelCheck(myField.getTitel(), myField.getWert());
-                    }
-
-                }
-            }
-            // reduce to 255 character
-        }
-        int length = this.tifHeader_imagedescription.length();
-        if (length > 255) {
-            try {
-                int toCut = length - 255;
-                String newTitle = title.substring(0, title.length() - toCut);
-                this.tifHeader_imagedescription = this.tifHeader_imagedescription.replace(title, newTitle);
-            } catch (IndexOutOfBoundsException e) {
-                // TODO: handle exception
-            }
-        }
-    }
-
-    public String downloadDocket() {
-        return this.prozessKopie.downloadDocket();
-    }
-
-    /**
-     * @param imagesGuessed the imagesGuessed to set
-     */
-    public void setImagesGuessed(Integer imagesGuessed) {
-        if (imagesGuessed == null) {
-            imagesGuessed = 0;
-        }
-        this.guessedImages = imagesGuessed;
-    }
-
-    /**
-     * @return the imagesGuessed
-     */
-    public Integer getImagesGuessed() {
-        return this.guessedImages;
-    }
-
-    public String getAddToWikiField() {
-        return this.addToWikiField;
-    }
-
-    public void setAddToWikiField(String addToWikiField) {
-        this.prozessKopie.setWikifield(prozessVorlage.getWikifield());
-        this.addToWikiField = addToWikiField;
-        if (addToWikiField != null && !addToWikiField.equals("")) {
-            Benutzer user = (Benutzer) Helper.getManagedBeanValue("#{LoginForm.myBenutzer}");
-            String message = this.addToWikiField + " (" + user.getNachVorname() + ")";
-            this.prozessKopie.setWikifield(WikiFieldHelper.getWikiMessage(prozessKopie.getWikifield(), "info", message));
-        }
-    }
->>>>>>> 53a91228
 }